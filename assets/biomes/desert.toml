--- conflicted
+++ resolved
@@ -9,13 +9,8 @@
 spawn_chance = 1.0
 min_height = 18
 max_height = 48
-<<<<<<< HEAD
-roughness = 0.35
-hills = 0.45
-=======
 min_height_limit = 20
 max_height_limit = 52
->>>>>>> 75d3173e
 base_slope_bias = 0.30
 max_gradient = 14.0
 footprint_multiplier = 1.0
