--- conflicted
+++ resolved
@@ -6,16 +6,11 @@
 set "PROJECT_ROOT=%~dp0"
 set "INCLUDE_DIR=%PROJECT_ROOT%include"
 set "LIB_DIR=%PROJECT_ROOT%libs"
-<<<<<<< HEAD
-=======
+
 set "SRC="
 for /r "%PROJECT_ROOT%src" %%F in (*.cpp) do (
   set "SRC=!SRC! \"%%F\""
-)
-for /r "%PROJECT_ROOT%src" %%F in (*.c) do (
-  set "SRC=!SRC! \"%%F\""
-)
->>>>>>> d61ff5bd
+
 set "OUT=blockgame.exe"
 set "GLFW_LIB=glfw3.lib"
 set "GLFW_DLL=glfw3.dll"
