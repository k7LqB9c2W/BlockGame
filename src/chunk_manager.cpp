--- conflicted
+++ resolved
@@ -3704,15 +3704,12 @@
     {
         ridgeDirection = glm::vec2(1.0f, 0.0f);
     }
-<<<<<<< HEAD
     const glm::vec2 ridgePerpendicular{-ridgeDirection.y, ridgeDirection.x};
     const float alongRidge = glm::dot(warped, ridgeDirection);
     const float acrossRidge = glm::dot(warped, ridgePerpendicular);
     const float directionalRidge =
         noise_.ridge(alongRidge * 0.018f, acrossRidge * 0.018f, 5, 2.0f, 0.5f);
-=======
-    const float directionalRidge = noise_.ridge(glm::dot(warped, ridgeDirection) * 0.018f, 5, 2.0f, 0.5f);
->>>>>>> e4fa39a9
+
 
     const float ridgeMask = std::clamp(std::pow(uplift, 2.0f), 0.0f, 1.0f);
     const float ridgeCombined = std::clamp((ridgePrimary * 0.7f + ridgeSecondary * 0.3f) * ridgeMask +
