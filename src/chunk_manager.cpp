--- conflicted
+++ resolved
@@ -2325,25 +2325,9 @@
                 return 0.0f;
             }
 
-<<<<<<< HEAD
             const float normalized = 1.0f - (distance / kBiomeBlendRangeBlocks);
             return smooth01(normalized);
-=======
-            const float normalized = 1.0f - (distance / blendRadius);
-            float weight = smooth01(normalized);
-
-            // The easing curve above still gives neighbouring biomes a large
-            // influence several blocks away from the actual edge.  That was
-            // causing wide "strips" of a biome to bleed deep into adjacent
-            // regions.  Emphasise the falloff towards the edge so that a
-            // biome only wins dominance when we are truly hugging the
-            // boundary.  A higher-order power keeps the transition smooth
-            // while clamping the influence well within the blend radius.
-            weight *= weight;
-            weight *= weight;
-
-            return weight;
->>>>>>> 6429b1e5
+
         };
 
         const float distanceLeft = static_cast<float>(localBlockX);
