--- conflicted
+++ resolved
@@ -4164,10 +4164,8 @@
         }
     }
 
-<<<<<<< HEAD
     relaxedHeight = std::clamp(relaxedHeight, dynamicMinHeight, maxHeight);
-=======
->>>>>>> 7ca63bf5
+
     baseHeight = std::lerp(baseHeight, relaxedHeight, 0.8f);
 
     return std::clamp(baseHeight, dynamicMinHeight, maxHeight);
