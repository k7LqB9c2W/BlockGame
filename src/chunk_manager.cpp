// chunk_manager.cpp
// Implements the chunk streaming, terrain generation, and GPU upload subsystem.

#include "chunk_manager.h"

#include <algorithm>
#include <array>
#include <atomic>
#include <chrono>
#include <cmath>
#include <condition_variable>
#include <deque>
#include <iostream>
#include <limits>
#include <map>
#include <memory>
#include <mutex>
#include <numeric>
#include <queue>
#include <random>
#include <stdexcept>
#include <thread>
#include <unordered_map>
#include <unordered_set>
#include <utility>
#include <vector>

#include <glm/gtc/matrix_transform.hpp>
#include <glm/gtc/type_ptr.hpp>

float computeFarPlaneForViewDistance(int viewDistance) noexcept
{
    const float horizontalSpan = static_cast<float>(viewDistance + 1) * static_cast<float>(std::max(kChunkSizeX, kChunkSizeZ));
    const float verticalSpan = static_cast<float>(kVerticalViewDistance + 1) * static_cast<float>(kChunkSizeY);
    const float diagonal = std::sqrt(horizontalSpan * horizontalSpan + verticalSpan * verticalSpan);
    return std::max(diagonal + kFarPlanePadding, kDefaultFarPlane);
}

float kFarPlane = computeFarPlaneForViewDistance(kDefaultViewDistance);

Frustum Frustum::fromMatrix(const glm::mat4& matrix)
{
    Frustum frustum;
    const glm::vec4 row0(matrix[0][0], matrix[1][0], matrix[2][0], matrix[3][0]);
    const glm::vec4 row1(matrix[0][1], matrix[1][1], matrix[2][1], matrix[3][1]);
    const glm::vec4 row2(matrix[0][2], matrix[1][2], matrix[2][2], matrix[3][2]);
    const glm::vec4 row3(matrix[0][3], matrix[1][3], matrix[2][3], matrix[3][3]);

    frustum.planes[0] = row3 + row0; // Left
    frustum.planes[1] = row3 - row0; // Right
    frustum.planes[2] = row3 + row1; // Bottom
    frustum.planes[3] = row3 - row1; // Top
    frustum.planes[4] = row3 + row2; // Near
    frustum.planes[5] = row3 - row2; // Far

    for (auto& plane : frustum.planes)
    {
        const float length = std::sqrt(plane.x * plane.x + plane.y * plane.y + plane.z * plane.z);
        if (length > 0.0f)
        {
            plane /= length;
        }
    }

    return frustum;
}

bool Frustum::intersectsAABB(const glm::vec3& minCorner, const glm::vec3& maxCorner) const noexcept
{
    for (const auto& plane : planes)
    {
        glm::vec3 positiveVertex = minCorner;
        if (plane.x >= 0.0f) positiveVertex.x = maxCorner.x;
        if (plane.y >= 0.0f) positiveVertex.y = maxCorner.y;
        if (plane.z >= 0.0f) positiveVertex.z = maxCorner.z;

        if (glm::dot(glm::vec3(plane), positiveVertex) + plane.w < 0.0f)
        {
            return false;
        }
    }
    return true;
}

namespace
{
struct Vertex
{
    glm::vec3 position;
    glm::vec3 normal;
    glm::vec2 tileCoord;
    glm::vec2 atlasBase;
    glm::vec2 atlasSize;
};

inline int floorDiv(int value, int divisor) noexcept
{
    int quotient = value / divisor;
    int remainder = value % divisor;
    if ((remainder != 0) && ((remainder < 0) != (divisor < 0)))
    {
        --quotient;
    }
    return quotient;
}

inline int wrapIndex(int value, int modulus) noexcept
{
    int result = value % modulus;
    if (result < 0)
    {
        result += modulus;
    }
    return result;
}

inline glm::ivec3 localBlockCoords(const glm::ivec3& worldPos, const glm::ivec3& chunkCoord) noexcept
{
    return {
        worldPos.x - chunkCoord.x * kChunkSizeX,
        worldPos.y - chunkCoord.y * kChunkSizeY,
        worldPos.z - chunkCoord.z * kChunkSizeZ
    };
}

enum class BlockFace : std::uint8_t
{
    Top = 0,
    Bottom,
    North,
    South,
    East,
    West,
    Count
};

constexpr std::size_t toIndex(BlockFace face) noexcept
{
    return static_cast<std::size_t>(face);
}

constexpr std::size_t kBlockFaceCount = toIndex(BlockFace::Count);

inline std::size_t blockIndex(int x, int y, int z) noexcept
{
    return static_cast<std::size_t>(y) * (kChunkSizeX * kChunkSizeZ) + static_cast<std::size_t>(z) * kChunkSizeX + static_cast<std::size_t>(x);
}

inline std::size_t columnIndex(int x, int z) noexcept
{
    return static_cast<std::size_t>(z) * kChunkSizeX + static_cast<std::size_t>(x);
}

enum class BiomeId : std::uint8_t
{
    Grasslands = 0,
    Forest,
    Desert,
    Ocean,
    Count
};

constexpr std::size_t toIndex(BiomeId biome) noexcept
{
    return static_cast<std::size_t>(biome);
}

struct BiomeDefinition
{
    BiomeId id;
    const char* name;
    BlockId surfaceBlock;
    BlockId fillerBlock;
    bool generatesTrees;
    float treeDensityMultiplier;
    float heightOffset;
    float heightScale;
    int minHeight;
    int maxHeight;
};

constexpr std::size_t kBiomeCount = toIndex(BiomeId::Count);

constexpr std::array<BiomeDefinition, kBiomeCount> kBiomeDefinitions{ {
    {BiomeId::Grasslands, "Grasslands", BlockId::Grass, BlockId::Grass, false, 0.0f, 16.0f, 1.0f, 2, kChunkSizeY - 3},
    {BiomeId::Forest, "Forest", BlockId::Grass, BlockId::Grass, true, 3.5f, 18.0f, 1.1f, 3, kChunkSizeY - 3},
    {BiomeId::Desert, "Desert", BlockId::Sand, BlockId::Sand, false, 0.0f, 12.0f, 0.5f, 1, kChunkSizeY - 4},
    {BiomeId::Ocean, "Ocean", BlockId::Water, BlockId::Water, false, 0.0f, 20.0f, 0.0f, 6, kChunkSizeY - 2},
} };

struct ColumnSample
{
    const BiomeDefinition* dominantBiome{nullptr};
    float dominantWeight{0.0f};
    int surfaceY{0};
};

// To introduce a new biome:
// 1. Extend BiomeId before Count.
// 2. Append a definition to kBiomeDefinitions with the desired blocks and tuning parameters.
// 3. Provide textures for any new blocks in setBlockTextureAtlasConfig.

inline float hashToUnitFloat(int x, int y, int z) noexcept
{
    std::uint32_t h = static_cast<std::uint32_t>(x * 374761393 + y * 668265263 + z * 2147483647);
    h = (h ^ (h >> 13)) * 1274126177u;
    h ^= (h >> 16);
    return static_cast<float>(h & 0xFFFFFFu) / static_cast<float>(0xFFFFFFu);
}

struct MeshData
{
    std::vector<Vertex> vertices;
    std::vector<std::uint32_t> indices;

    MeshData()
    {
        vertices.reserve(4096);
        indices.reserve(6144);
    }

    void clear()
    {
        vertices.clear();
        indices.clear();
    }

    bool empty() const
    {
        return vertices.empty() || indices.empty();
    }
};

enum class ChunkState : std::uint8_t
{
    Empty = 0,
    Generating,
    Meshing,
    Ready,
    Uploaded,
    Remeshing
};

enum class JobType : std::uint8_t
{
    Generate = 0,
    Mesh = 1
};

struct Chunk
{
    explicit Chunk(const glm::ivec3& c)
        : coord(c),
          minWorldY(c.y * kChunkSizeY),
          maxWorldY(minWorldY + kChunkSizeY - 1),
          blocks(kChunkBlockCount, BlockId::Air),
          state(ChunkState::Empty)
<<<<<<< HEAD
    {
    }

    void reset(const glm::ivec3& c)
    {
        coord = c;
        minWorldY = c.y * kChunkSizeY;
        maxWorldY = minWorldY + kChunkSizeY - 1;
        if (blocks.size() != static_cast<std::size_t>(kChunkBlockCount))
        {
            blocks.assign(kChunkBlockCount, BlockId::Air);
        }
        else
        {
            std::fill(blocks.begin(), blocks.end(), BlockId::Air);
        }
        state.store(ChunkState::Empty, std::memory_order_relaxed);
        meshData.clear();
        meshReady = false;
        hasBlocks = false;
        queuedForUpload = false;
        indexCount = 0;
        vertexCapacity = 0;
        indexCapacity = 0;
        vao = 0;
        vbo = 0;
        ibo = 0;
        inFlight.store(0, std::memory_order_relaxed);
    }

=======

    {
    }

>>>>>>> 8507005c
    glm::ivec3 coord;
    int minWorldY{0};
    int maxWorldY{0};
    std::vector<BlockId> blocks;
    std::atomic<ChunkState> state;

    GLuint vao{0};
    GLuint vbo{0};
    GLuint ibo{0};
    GLsizei indexCount{0};
    std::size_t vertexCapacity{0};
    std::size_t indexCapacity{0};
    bool queuedForUpload{false};

    mutable std::mutex meshMutex;
    MeshData meshData;
    bool meshReady{false};
    bool hasBlocks{false};
    std::atomic<int> inFlight{0};
};

struct ProfilingCounters
{
    std::atomic<long long> generationMicros{0};
    std::atomic<long long> meshingMicros{0};
    std::atomic<std::size_t> uploadedBytes{0};
    std::atomic<int> generatedChunks{0};
    std::atomic<int> meshedChunks{0};
    std::atomic<int> uploadedChunks{0};
    std::atomic<int> throttledUploads{0};
};

struct ChunkHasher
{
    std::size_t operator()(const glm::ivec3& v) const noexcept
    {
        std::size_t hash = static_cast<std::size_t>(v.x) * 73856093u;
        hash ^= static_cast<std::size_t>(v.y) * 19349663u;
        hash ^= static_cast<std::size_t>(v.z) * 83492791u;
        return hash;
    }
};

struct ColumnHasher
{
    std::size_t operator()(const glm::ivec2& v) const noexcept
    {
        std::size_t hash = static_cast<std::size_t>(v.x) * 73856093u;
        hash ^= static_cast<std::size_t>(v.y) * 19349663u;
<<<<<<< HEAD
=======

>>>>>>> 8507005c
        return hash;
    }
};

struct PendingStructureEdit
{
    glm::ivec3 chunkCoord{0};
    glm::ivec3 worldPos{0};
    BlockId block{BlockId::Air};
    bool replaceSolid{false};
};

struct Job
{
    JobType type;
    glm::ivec3 chunkCoord;
    std::shared_ptr<Chunk> chunk;

    Job(JobType t, const glm::ivec3& coord, std::shared_ptr<Chunk> c)
        : type(t), chunkCoord(coord), chunk(std::move(c)) {}
};

class JobQueue
{
public:
    void push(const Job& job);
    bool tryPop(Job& job);
    Job waitAndPop();
    void stop();
    bool empty() const;
    void updatePriorityOrigin(const glm::ivec3& origin);

private:
    struct PrioritizedJob
    {
        Job job;
        int distance{0};
        int priorityBias{0};
        std::uint64_t sequence{0};
    };

    struct JobComparer
    {
        bool operator()(const PrioritizedJob& lhs, const PrioritizedJob& rhs) const;
    };

    PrioritizedJob wrap(const Job& job);
    static int manhattanDistance(const glm::ivec3& a, const glm::ivec3& b) noexcept;
    void rebuildLocked();

    mutable std::mutex mutex_;
    std::condition_variable condition_;
    std::atomic<bool> shouldStop_{false};
    glm::ivec3 priorityOrigin_{0, 0, 0};
    std::priority_queue<PrioritizedJob, std::vector<PrioritizedJob>, JobComparer> priorityQueue_;
    std::uint64_t nextSequence_{0};
};

class ColumnManager
{
public:
    static constexpr int kNoHeight = std::numeric_limits<int>::min();

    void updateChunk(const Chunk& chunk);
    void updateColumn(const Chunk& chunk, int localX, int localZ);
    void removeChunk(const Chunk& chunk);
    void clear();

    int highestSolidBlock(int worldX, int worldZ) const noexcept;

private:
    struct ColumnData
    {
        std::unordered_map<int, int> slabHeights;
        int highestWorldY{kNoHeight};
    };

    static glm::ivec2 columnKey(const glm::ivec3& chunkCoord, int localX, int localZ) noexcept;
    static int scanColumnHighestWorld(const Chunk& chunk, int localX, int localZ) noexcept;
    static int computeHighest(const ColumnData& data) noexcept;
    void applyHeightLocked(const glm::ivec2& key, int chunkY, int highestWorldY);

    mutable std::mutex mutex_;
    std::unordered_map<glm::ivec2, ColumnData, ColumnHasher> columns_;
};

class PerlinNoise
{
public:
    explicit PerlinNoise(unsigned seed = 2025u);

    float noise(float x, float y) const noexcept;
    float fbm(float x, float y, int octaves, float persistence, float lacunarity) const noexcept;
    float ridge(float x, float y, int octaves, float lacunarity, float gain) const noexcept;

private:
    std::array<int, 512> permutation_{};

    static float fade(float t) noexcept;
    static float lerp(float a, float b, float t) noexcept;
    static float grad(int hash, float x, float y) noexcept;
};

} // namespace

struct ChunkManager::Impl
{
    explicit Impl(unsigned seed);
    ~Impl();

    void setAtlasTexture(GLuint texture) noexcept;
    void setBlockTextureAtlasConfig(const glm::ivec2& textureSizePixels, int tileSizePixels);
    void update(const glm::vec3& cameraPos);
    void render(GLuint shaderProgram,
                const glm::mat4& viewProj,
                const glm::vec3& cameraPos,
                const Frustum& frustum,
                const ChunkShaderUniformLocations& uniforms) const;

    float surfaceHeight(float worldX, float worldZ) const noexcept;
    void clear();

    bool destroyBlock(const glm::ivec3& worldPos);
    bool placeBlock(const glm::ivec3& targetBlockPos, const glm::ivec3& faceNormal);

    RaycastHit raycast(const glm::vec3& origin, const glm::vec3& direction) const;
    void updateHighlight(const glm::vec3& cameraPos, const glm::vec3& cameraDirection);

    void toggleViewDistance();
    int viewDistance() const noexcept;
    void setRenderDistance(int distance) noexcept;

    BlockId blockAt(const glm::ivec3& worldPos) const noexcept;
    glm::vec3 findSafeSpawnPosition(float worldX, float worldZ) const;
    ChunkProfilingSnapshot sampleProfilingSnapshot();

private:
    void startWorkerThreads();
    void stopWorkerThreads();
    void workerThreadFunction();
    void enqueueJob(const std::shared_ptr<Chunk>& chunk, JobType type, const glm::ivec3& coord);
    void processJob(const Job& job);
    std::shared_ptr<Chunk> popNextChunkForUpload();
    void queueChunkForUpload(const std::shared_ptr<Chunk>& chunk);
    void requeueChunkForUpload(const std::shared_ptr<Chunk>& chunk, bool toFront);

    struct BufferEntry
    {
        GLuint vao{0};
        GLuint vbo{0};
        GLuint ibo{0};
        std::size_t vertexCapacity{0};
        std::size_t indexCapacity{0};
    };

    static std::size_t bucketForSize(std::size_t bytes) noexcept;
    BufferEntry acquireBufferEntry(std::size_t vertexBytes, std::size_t indexBytes);
    void releaseChunkBuffers(Chunk& chunk);
    void ensureChunkBuffers(Chunk& chunk, std::size_t vertexBytes, std::size_t indexBytes);
    void recycleChunkGPU(Chunk& chunk);
    void destroyBufferPool();

    struct RingProgress
    {
        bool fullyLoaded{false};
        bool budgetExhausted{false};
    };

    RingProgress ensureVolume(const glm::ivec3& center, int horizontalRadius, int verticalRadius, int& jobBudget);
    void removeDistantChunks(const glm::ivec3& center, int horizontalThreshold, int verticalThreshold);
    bool ensureChunkAsync(const glm::ivec3& coord);
    void uploadReadyMeshes();
    void uploadChunkMesh(Chunk& chunk);
    void buildChunkMeshAsync(Chunk& chunk);
    static glm::ivec3 worldToChunkCoords(int worldX, int worldY, int worldZ) noexcept;
<<<<<<< HEAD
    std::shared_ptr<Chunk> acquireChunk(const glm::ivec3& coord);
=======
>>>>>>> 8507005c
    std::shared_ptr<Chunk> getChunkShared(const glm::ivec3& coord) noexcept;
    std::shared_ptr<const Chunk> getChunkShared(const glm::ivec3& coord) const noexcept;
    Chunk* getChunk(const glm::ivec3& coord) noexcept;
    const Chunk* getChunk(const glm::ivec3& coord) const noexcept;
    void markNeighborsForRemeshingIfNeeded(const glm::ivec3& coord, int localX, int localY, int localZ);
    void generateChunkBlocks(Chunk& chunk);
    ColumnSample sampleColumn(int worldX, int worldZ) const;
    bool applyPendingStructureEditsLocked(Chunk& chunk);
    void dispatchStructureEdits(const std::vector<PendingStructureEdit>& edits);
    static bool chunkHasSolidBlocks(const Chunk& chunk) noexcept;
<<<<<<< HEAD
    void recycleChunkObject(std::shared_ptr<Chunk> chunk);
=======

>>>>>>> 8507005c

    glm::vec2 atlasTileScale_{1.0f, 1.0f};
    struct FaceUV
    {
        glm::vec2 base{0.0f};
        glm::vec2 size{1.0f};
    };

    struct BlockUVSet
    {
        std::array<FaceUV, kBlockFaceCount> faces{};
    };

    std::array<BlockUVSet, toIndex(BlockId::Count)> blockUVTable_{};
    bool blockAtlasConfigured_{false};

    std::deque<std::weak_ptr<Chunk>> uploadQueue_;
    std::mutex uploadQueueMutex_;
    std::map<std::size_t, std::vector<BufferEntry>> bufferPool_;
    std::mutex bufferPoolMutex_;
    PerlinNoise noise_;
    std::unordered_map<glm::ivec3, std::shared_ptr<Chunk>, ChunkHasher> chunks_;
    mutable std::mutex chunksMutex;
    const glm::vec3 lightDirection_{glm::normalize(glm::vec3(0.5f, -1.0f, 0.2f))};
    GLuint atlasTexture_{0};
    JobQueue jobQueue_;
    ColumnManager columnManager_;
    std::unordered_map<glm::ivec3, std::vector<PendingStructureEdit>, ChunkHasher> pendingStructureEdits_;
    mutable std::mutex pendingStructureMutex_;
<<<<<<< HEAD
=======

>>>>>>> 8507005c
    std::vector<std::thread> workerThreads_;
    std::atomic<bool> shouldStop_;

    glm::ivec3 highlightedBlock_{0};
    bool hasHighlight_{false};

    int viewDistance_;
    int targetViewDistance_;
    std::vector<std::shared_ptr<Chunk>> chunkPool_;
    std::mutex chunkPoolMutex_;
    ProfilingCounters profilingCounters_{};
};

// JobQueue implementations

void JobQueue::push(const Job& job)
{
    std::lock_guard<std::mutex> lock(mutex_);
    priorityQueue_.push(wrap(job));
    condition_.notify_one();
}

bool JobQueue::tryPop(Job& job)
{
    std::unique_lock<std::mutex> lock(mutex_);
    if (priorityQueue_.empty())
    {
        return false;
    }
    job = priorityQueue_.top().job;
    priorityQueue_.pop();
    return true;
}

Job JobQueue::waitAndPop()
{
    std::unique_lock<std::mutex> lock(mutex_);
    condition_.wait(lock, [this] { return !priorityQueue_.empty() || shouldStop_.load(std::memory_order_acquire); });

    if (shouldStop_.load(std::memory_order_acquire) && priorityQueue_.empty())
    {
        throw std::runtime_error("Job queue stopped");
    }

    Job job = priorityQueue_.top().job;
    priorityQueue_.pop();
    return job;
}

void JobQueue::stop()
{
    std::lock_guard<std::mutex> lock(mutex_);
    shouldStop_.store(true, std::memory_order_release);
    condition_.notify_all();
}

bool JobQueue::empty() const
{
    std::lock_guard<std::mutex> lock(mutex_);
    return priorityQueue_.empty();
}

void JobQueue::updatePriorityOrigin(const glm::ivec3& origin)
{
    std::lock_guard<std::mutex> lock(mutex_);
    if (origin == priorityOrigin_)
    {
        return;
    }

    priorityOrigin_ = origin;
    rebuildLocked();
}

bool JobQueue::JobComparer::operator()(const PrioritizedJob& lhs, const PrioritizedJob& rhs) const
{
    if (lhs.distance != rhs.distance)
    {
        return lhs.distance > rhs.distance;
    }
    if (lhs.priorityBias != rhs.priorityBias)
    {
        return lhs.priorityBias > rhs.priorityBias;
    }
    return lhs.sequence > rhs.sequence;
}

JobQueue::PrioritizedJob JobQueue::wrap(const Job& job)
{
    const int distance = manhattanDistance(job.chunkCoord, priorityOrigin_);
    const int bias = (job.type == JobType::Mesh) ? 0 : 1;
    const std::uint64_t sequence = nextSequence_++;
    return PrioritizedJob{job, distance, bias, sequence};
}

int JobQueue::manhattanDistance(const glm::ivec3& a, const glm::ivec3& b) noexcept
{
    return std::abs(a.x - b.x) + std::abs(a.y - b.y) + std::abs(a.z - b.z);
}

void JobQueue::rebuildLocked()
{
    if (priorityQueue_.empty())
    {
        return;
    }

    std::vector<PrioritizedJob> jobs;
    jobs.reserve(priorityQueue_.size());
    while (!priorityQueue_.empty())
    {
        jobs.push_back(priorityQueue_.top());
        priorityQueue_.pop();
    }

    for (auto& prioritized : jobs)
    {
        prioritized.distance = manhattanDistance(prioritized.job.chunkCoord, priorityOrigin_);
        priorityQueue_.push(std::move(prioritized));
    }
}

glm::ivec2 ColumnManager::columnKey(const glm::ivec3& chunkCoord, int localX, int localZ) noexcept
{
    return {chunkCoord.x * kChunkSizeX + localX, chunkCoord.z * kChunkSizeZ + localZ};
}

int ColumnManager::scanColumnHighestWorld(const Chunk& chunk, int localX, int localZ) noexcept
{
    for (int y = kChunkSizeY - 1; y >= 0; --y)
    {
        if (isSolid(chunk.blocks[blockIndex(localX, y, localZ)]))
        {
            return chunk.minWorldY + y;
        }
    }
    return kNoHeight;
}

int ColumnManager::computeHighest(const ColumnData& data) noexcept
{
    int highest = kNoHeight;
    for (const auto& entry : data.slabHeights)
    {
        highest = std::max(highest, entry.second);
    }
    return highest;
}

void ColumnManager::applyHeightLocked(const glm::ivec2& key, int chunkY, int highestWorldY)
{
    if (highestWorldY == kNoHeight)
    {
        auto it = columns_.find(key);
        if (it == columns_.end())
        {
            return;
        }

        it->second.slabHeights.erase(chunkY);
        if (it->second.slabHeights.empty())
        {
            columns_.erase(it);
        }
        else
        {
            it->second.highestWorldY = computeHighest(it->second);
        }
        return;
    }

    auto [it, inserted] = columns_.try_emplace(key);
    it->second.slabHeights[chunkY] = highestWorldY;
    it->second.highestWorldY = computeHighest(it->second);
}

void ColumnManager::updateChunk(const Chunk& chunk)
{
    std::lock_guard<std::mutex> lock(mutex_);
    for (int x = 0; x < kChunkSizeX; ++x)
    {
        for (int z = 0; z < kChunkSizeZ; ++z)
        {
            const glm::ivec2 key = columnKey(chunk.coord, x, z);
            const int highestWorld = scanColumnHighestWorld(chunk, x, z);
            applyHeightLocked(key, chunk.coord.y, highestWorld);
        }
    }
}

void ColumnManager::updateColumn(const Chunk& chunk, int localX, int localZ)
{
    const int highestWorld = scanColumnHighestWorld(chunk, localX, localZ);
    std::lock_guard<std::mutex> lock(mutex_);
    applyHeightLocked(columnKey(chunk.coord, localX, localZ), chunk.coord.y, highestWorld);
}

void ColumnManager::removeChunk(const Chunk& chunk)
{
    std::lock_guard<std::mutex> lock(mutex_);
    for (int x = 0; x < kChunkSizeX; ++x)
    {
        for (int z = 0; z < kChunkSizeZ; ++z)
        {
            applyHeightLocked(columnKey(chunk.coord, x, z), chunk.coord.y, kNoHeight);
        }
    }
}

void ColumnManager::clear()
{
    std::lock_guard<std::mutex> lock(mutex_);
    columns_.clear();
}

int ColumnManager::highestSolidBlock(int worldX, int worldZ) const noexcept
{
    std::lock_guard<std::mutex> lock(mutex_);
    const glm::ivec2 key{worldX, worldZ};
    auto it = columns_.find(key);
    if (it == columns_.end())
    {
        return kNoHeight;
    }
    return it->second.highestWorldY;
}

// PerlinNoise implementations

PerlinNoise::PerlinNoise(unsigned seed)
{
    std::array<int, 256> temp;
    std::iota(temp.begin(), temp.end(), 0);

    std::mt19937 rng(seed);
    std::shuffle(temp.begin(), temp.end(), rng);

    for (int i = 0; i < 256; ++i)
    {
        permutation_[i] = permutation_[i + 256] = temp[static_cast<std::size_t>(i)];
    }
}

float PerlinNoise::noise(float x, float y) const noexcept
{
    const int xi = static_cast<int>(std::floor(x)) & 255;
    const int yi = static_cast<int>(std::floor(y)) & 255;

    const float xf = x - std::floor(x);
    const float yf = y - std::floor(y);

    const float u = fade(xf);
    const float v = fade(yf);

    const int aa = permutation_[permutation_[xi] + yi];
    const int ab = permutation_[permutation_[xi] + yi + 1];
    const int ba = permutation_[permutation_[xi + 1] + yi];
    const int bb = permutation_[permutation_[xi + 1] + yi + 1];

    const float x1 = lerp(grad(aa, xf, yf), grad(ba, xf - 1.0f, yf), u);
    const float x2 = lerp(grad(ab, xf, yf - 1.0f), grad(bb, xf - 1.0f, yf - 1.0f), u);
    return lerp(x1, x2, v);
}

float PerlinNoise::fbm(float x, float y, int octaves, float persistence, float lacunarity) const noexcept
{
    float amplitude = 1.0f;
    float frequency = 1.0f;
    float sum = 0.0f;
    float maxValue = 0.0f;

    for (int i = 0; i < octaves; ++i)
    {
        sum += noise(x * frequency, y * frequency) * amplitude;
        maxValue += amplitude;
        amplitude *= persistence;
        frequency *= lacunarity;
    }

    if (maxValue > 0.0f)
    {
        sum /= maxValue;
    }

    return sum;
}

float PerlinNoise::ridge(float x, float y, int octaves, float lacunarity, float gain) const noexcept
{
    float sum = 0.0f;
    float amplitude = 0.5f;
    float frequency = 1.0f;
    float prev = 1.0f;

    for (int i = 0; i < octaves; ++i)
    {
        float n = noise(x * frequency, y * frequency);
        n = 1.0f - std::abs(n);
        n *= n;
        sum += n * amplitude * prev;
        prev = n;
        frequency *= lacunarity;
        amplitude *= gain;
    }

    return sum;
}

float PerlinNoise::fade(float t) noexcept
{
    return t * t * t * (t * (t * 6.0f - 15.0f) + 10.0f);
}

float PerlinNoise::lerp(float a, float b, float t) noexcept
{
    return a + t * (b - a);
}

float PerlinNoise::grad(int hash, float x, float y) noexcept
{
    const int h = hash & 7;
    const float u = h < 4 ? x : y;
    const float v = h < 4 ? y : x;
    return ((h & 1) ? -u : u) + ((h & 2) ? -2.0f * v : 2.0f * v);
}

// ChunkManager::Impl methods (to be filled)

ChunkManager::Impl::Impl(unsigned seed)
    : noise_(seed),
      shouldStop_(false),
      viewDistance_(kDefaultViewDistance),
      targetViewDistance_(kDefaultViewDistance)
{
    kFarPlane = computeFarPlaneForViewDistance(targetViewDistance_);
    startWorkerThreads();
}

ChunkManager::Impl::~Impl()
{
    stopWorkerThreads();
    clear();
    destroyBufferPool();
}

void ChunkManager::Impl::setAtlasTexture(GLuint texture) noexcept
{
    atlasTexture_ = texture;
}

void ChunkManager::Impl::setBlockTextureAtlasConfig(const glm::ivec2& textureSizePixels, int tileSizePixels)
{
    if (tileSizePixels <= 0 || textureSizePixels.x <= 0 || textureSizePixels.y <= 0)
    {
        std::cerr << "Invalid block atlas dimensions provided" << std::endl;
        blockAtlasConfigured_ = false;
        return;
    }

    atlasTileScale_ = glm::vec2(
        static_cast<float>(tileSizePixels) / static_cast<float>(textureSizePixels.x),
        static_cast<float>(tileSizePixels) / static_cast<float>(textureSizePixels.y));

    for (auto& blockEntry : blockUVTable_)
    {
        for (auto& face : blockEntry.faces)
        {
            face.base = glm::vec2(0.0f);
            face.size = atlasTileScale_;
        }
    }

    auto assignFace = [&](BlockId block, BlockFace face, const glm::ivec2& tile)
    {
        const glm::vec2 base = glm::vec2(static_cast<float>(tile.x), static_cast<float>(tile.y)) * atlasTileScale_;
        auto& faceUV = blockUVTable_[toIndex(block)].faces[toIndex(face)];
        faceUV.base = base;
        faceUV.size = atlasTileScale_;
    };

    assignFace(BlockId::Grass, BlockFace::Top, {0, 0});
    assignFace(BlockId::Grass, BlockFace::Bottom, {0, 2});
    for (BlockFace face : {BlockFace::North, BlockFace::South, BlockFace::East, BlockFace::West})
    {
        assignFace(BlockId::Grass, face, {0, 1});
    }

    assignFace(BlockId::Wood, BlockFace::Top, {0, 4});
    assignFace(BlockId::Wood, BlockFace::Bottom, {0, 4});
    for (BlockFace face : {BlockFace::North, BlockFace::South, BlockFace::East, BlockFace::West})
    {
        assignFace(BlockId::Wood, face, {0, 3});
    }

    for (BlockFace face : {BlockFace::Top, BlockFace::Bottom, BlockFace::North, BlockFace::South, BlockFace::East, BlockFace::West})
    {
        assignFace(BlockId::Leaves, face, {0, 5});
    }

    for (BlockFace face : {BlockFace::Top, BlockFace::Bottom, BlockFace::North, BlockFace::South, BlockFace::East, BlockFace::West})
    {
        assignFace(BlockId::Sand, face, {0, 6});
    }

    for (BlockFace face : {BlockFace::Top, BlockFace::Bottom, BlockFace::North, BlockFace::South, BlockFace::East, BlockFace::West})
    {
        assignFace(BlockId::Water, face, {0, 7});
    }

    blockAtlasConfigured_ = true;
}

void ChunkManager::Impl::update(const glm::vec3& cameraPos)
{
    const int worldX = static_cast<int>(std::floor(cameraPos.x));
    const int worldY = static_cast<int>(std::floor(cameraPos.y));
    const int worldZ = static_cast<int>(std::floor(cameraPos.z));
    const glm::ivec3 centerChunk = worldToChunkCoords(worldX, worldY, worldZ);

    const int verticalRadius = kVerticalViewDistance;

    jobQueue_.updatePriorityOrigin(centerChunk);

    if (viewDistance_ > targetViewDistance_)
    {
        viewDistance_ = targetViewDistance_;
    }

    int jobBudget = kMaxChunkJobsPerFrame;

    for (int ring = 0; ring <= viewDistance_ && jobBudget > 0; ++ring)
    {
        RingProgress progress = ensureVolume(centerChunk, ring, verticalRadius, jobBudget);
        if (progress.budgetExhausted)
        {
            break;
        }
    }

    int ringsExpanded = 0;
    while (jobBudget > 0 && viewDistance_ < targetViewDistance_ && ringsExpanded < kMaxRingsPerFrame)
    {
        const int nextRing = viewDistance_ + 1;
        RingProgress progress = ensureVolume(centerChunk, nextRing, verticalRadius, jobBudget);

        if (progress.budgetExhausted)
        {
            break;
        }

        if (progress.fullyLoaded)
        {
            ++viewDistance_;
            ++ringsExpanded;
            continue;
        }

        break;
    }

    removeDistantChunks(centerChunk, targetViewDistance_ + 1, verticalRadius + 1);

    uploadReadyMeshes();
}

void ChunkManager::Impl::render(GLuint shaderProgram,
                                const glm::mat4& viewProj,
                                const glm::vec3& cameraPos,
                                const Frustum& frustum,
                                const ChunkShaderUniformLocations& uniforms) const
{
    glUseProgram(shaderProgram);
    if (uniforms.uViewProj >= 0)
    {
        glUniformMatrix4fv(uniforms.uViewProj, 1, GL_FALSE, glm::value_ptr(viewProj));
    }
    if (uniforms.uLightDir >= 0)
    {
        glUniform3fv(uniforms.uLightDir, 1, glm::value_ptr(lightDirection_));
    }
    if (uniforms.uCameraPos >= 0)
    {
        glUniform3fv(uniforms.uCameraPos, 1, glm::value_ptr(cameraPos));
    }

    if (atlasTexture_ != 0)
    {
        glActiveTexture(GL_TEXTURE0);
        glBindTexture(GL_TEXTURE_2D, atlasTexture_);
        if (uniforms.uAtlas >= 0)
        {
            glUniform1i(uniforms.uAtlas, 0);
        }
    }

    if (uniforms.uHighlightedBlock >= 0)
    {
        glUniform3f(uniforms.uHighlightedBlock,
                    static_cast<float>(highlightedBlock_.x),
                    static_cast<float>(highlightedBlock_.y),
                    static_cast<float>(highlightedBlock_.z));
    }
    if (uniforms.uHasHighlight >= 0)
    {
        glUniform1i(uniforms.uHasHighlight, hasHighlight_ ? 1 : 0);
    }

    std::vector<std::pair<glm::ivec3, std::shared_ptr<Chunk>>> snapshot;
    {
        std::lock_guard<std::mutex> lock(chunksMutex);
        snapshot.reserve(chunks_.size());
        for (const auto& entry : chunks_)
        {
            snapshot.push_back(entry);
        }
    }

    for (const auto& [coord, chunkPtr] : snapshot)
    {
        if (!chunkPtr)
        {
            continue;
        }

        ChunkState state = chunkPtr->state.load();
        if ((state != ChunkState::Uploaded && state != ChunkState::Remeshing) || chunkPtr->indexCount == 0)
        {
            continue;
        }

        const glm::vec3 minCorner(static_cast<float>(coord.x * kChunkSizeX),
                                  static_cast<float>(chunkPtr->minWorldY),
                                  static_cast<float>(coord.z * kChunkSizeZ));
        const glm::vec3 maxCorner(static_cast<float>((coord.x + 1) * kChunkSizeX),
                                  static_cast<float>(chunkPtr->maxWorldY + 1),
                                  static_cast<float>((coord.z + 1) * kChunkSizeZ));

        if (!frustum.intersectsAABB(minCorner, maxCorner))
        {
            continue;
        }

        glBindVertexArray(chunkPtr->vao);
        glDrawElements(GL_TRIANGLES, chunkPtr->indexCount, GL_UNSIGNED_INT, nullptr);
    }

    glBindVertexArray(0);
    if (atlasTexture_ != 0)
    {
        glBindTexture(GL_TEXTURE_2D, 0);
    }
    glUseProgram(0);
}

float ChunkManager::Impl::surfaceHeight(float worldX, float worldZ) const noexcept
{
    const int wx = static_cast<int>(std::floor(worldX));
    const int wz = static_cast<int>(std::floor(worldZ));
    const int cachedHeight = columnManager_.highestSolidBlock(wx, wz);
    if (cachedHeight != ColumnManager::kNoHeight)
<<<<<<< HEAD
=======

>>>>>>> 8507005c
    {
        return static_cast<float>(cachedHeight + 1);
    }

    const ColumnSample sample = sampleColumn(wx, wz);
    return static_cast<float>(sample.surfaceY + 1);
<<<<<<< HEAD
=======

>>>>>>> 8507005c
}

void ChunkManager::Impl::clear()
{
    while (true)
    {
        std::vector<glm::ivec3> coords;
        {
            std::lock_guard<std::mutex> lock(chunksMutex);
            coords.reserve(chunks_.size());
            for (const auto& [coord, chunkPtr] : chunks_)
            {
                coords.push_back(coord);
            }
        }

        if (coords.empty())
        {
            break;
        }

        bool removedAny = false;
        for (const glm::ivec3& coord : coords)
        {
            std::shared_ptr<Chunk> chunk;
            {
                std::lock_guard<std::mutex> lock(chunksMutex);
                auto it = chunks_.find(coord);
                if (it == chunks_.end())
                {
                    continue;
                }

                if (it->second->inFlight.load(std::memory_order_acquire) != 0)
                {
                    continue;
                }

                chunk = it->second;
                chunks_.erase(it);
                removedAny = true;
            }

        if (chunk)
        {
            columnManager_.removeChunk(*chunk);
            recycleChunkGPU(*chunk);
<<<<<<< HEAD
            recycleChunkObject(std::move(chunk));
=======
        }
>>>>>>> 8507005c
        }
    }

        if (!removedAny)
        {
            std::this_thread::sleep_for(std::chrono::milliseconds(1));
        }
    }
    {
        std::lock_guard<std::mutex> lock(uploadQueueMutex_);
        uploadQueue_.clear();
    }
    columnManager_.clear();
    {
        std::lock_guard<std::mutex> lock(pendingStructureMutex_);
        pendingStructureEdits_.clear();
    }
<<<<<<< HEAD
=======

>>>>>>> 8507005c
}

bool ChunkManager::Impl::destroyBlock(const glm::ivec3& worldPos)
{
    const glm::ivec3 chunkCoord = worldToChunkCoords(worldPos.x, worldPos.y, worldPos.z);
    auto chunk = getChunkShared(chunkCoord);
    if (!chunk)
    {
        return false;
    }

    ChunkState currentState = chunk->state.load();
    if (currentState != ChunkState::Uploaded && currentState != ChunkState::Remeshing)
    {
        return false;
    }

    const glm::ivec3 local = localBlockCoords(worldPos, chunkCoord);
    if (local.y < 0 || local.y >= kChunkSizeY)
    {
        return false;
    }
    const std::size_t blockIdx = blockIndex(local.x, local.y, local.z);
<<<<<<< HEAD
=======

>>>>>>> 8507005c

    {
        std::lock_guard<std::mutex> lock(chunk->meshMutex);
        if (!isSolid(chunk->blocks[blockIdx]))
        {
            return false;
        }

        chunk->blocks[blockIdx] = BlockId::Air;
        if (chunk->hasBlocks)
        {
            chunk->hasBlocks = chunkHasSolidBlocks(*chunk);
        }
<<<<<<< HEAD
=======

>>>>>>> 8507005c
        columnManager_.updateColumn(*chunk, local.x, local.z);
        chunk->state.store(ChunkState::Remeshing, std::memory_order_release);
    }

    enqueueJob(chunk, JobType::Mesh, chunkCoord);
    markNeighborsForRemeshingIfNeeded(chunkCoord, local.x, local.y, local.z);
<<<<<<< HEAD
=======

>>>>>>> 8507005c
    return true;
}

bool ChunkManager::Impl::placeBlock(const glm::ivec3& targetBlockPos, const glm::ivec3& faceNormal)
{
    const glm::ivec3 placePos = targetBlockPos + faceNormal;

    const glm::ivec3 chunkCoord = worldToChunkCoords(placePos.x, placePos.y, placePos.z);
    auto chunk = getChunkShared(chunkCoord);
    if (!chunk)
    {
        return false;
    }

    ChunkState currentState = chunk->state.load();
    if (currentState != ChunkState::Uploaded && currentState != ChunkState::Remeshing)
    {
        return false;
    }

    const glm::ivec3 local = localBlockCoords(placePos, chunkCoord);
    if (local.y < 0 || local.y >= kChunkSizeY)
    {
        return false;
    }
    const std::size_t blockIdx = blockIndex(local.x, local.y, local.z);
<<<<<<< HEAD
=======

>>>>>>> 8507005c

    {
        std::lock_guard<std::mutex> lock(chunk->meshMutex);
        if (isSolid(chunk->blocks[blockIdx]))
        {
            return false;
        }

        chunk->blocks[blockIdx] = BlockId::Grass;
        chunk->hasBlocks = true;
<<<<<<< HEAD
=======

>>>>>>> 8507005c
        columnManager_.updateColumn(*chunk, local.x, local.z);
        chunk->state.store(ChunkState::Remeshing, std::memory_order_release);
    }

    enqueueJob(chunk, JobType::Mesh, chunkCoord);
    markNeighborsForRemeshingIfNeeded(chunkCoord, local.x, local.y, local.z);
<<<<<<< HEAD
=======

>>>>>>> 8507005c
    return true;
}

RaycastHit ChunkManager::Impl::raycast(const glm::vec3& origin, const glm::vec3& direction) const
{
    RaycastHit result;

    const float dirLengthSq = glm::dot(direction, direction);
    if (dirLengthSq < kEpsilon * kEpsilon)
    {
        return result;
    }

    const glm::vec3 dir = glm::normalize(direction);
    glm::ivec3 currentBlock{
        static_cast<int>(std::floor(origin.x)),
        static_cast<int>(std::floor(origin.y)),
        static_cast<int>(std::floor(origin.z))
    };

    glm::ivec3 stepVec;
    glm::vec3 tMax;
    glm::vec3 tDelta;

    auto initializeAxis = [](float dirComponent, float originComponent, int blockComponent, int& stepOut, float& tMaxOut, float& tDeltaOut)
    {
        if (dirComponent > 0.0f)
        {
            stepOut = 1;
            const float nextBoundary = static_cast<float>(blockComponent + 1);
            tMaxOut = (nextBoundary - originComponent) / dirComponent;
            tDeltaOut = 1.0f / dirComponent;
        }
        else if (dirComponent < 0.0f)
        {
            stepOut = -1;
            const float nextBoundary = static_cast<float>(blockComponent);
            tMaxOut = (nextBoundary - originComponent) / dirComponent;
            tDeltaOut = -1.0f / dirComponent;
        }
        else
        {
            stepOut = 0;
            tMaxOut = std::numeric_limits<float>::infinity();
            tDeltaOut = std::numeric_limits<float>::infinity();
        }
    };

    initializeAxis(dir.x, origin.x, currentBlock.x, stepVec.x, tMax.x, tDelta.x);
    initializeAxis(dir.y, origin.y, currentBlock.y, stepVec.y, tMax.y, tDelta.y);
    initializeAxis(dir.z, origin.z, currentBlock.z, stepVec.z, tMax.z, tDelta.z);

    glm::ivec3 previousBlock = currentBlock;

    while (true)
    {
        int axis = 0;
        if (tMax.y < tMax.x)
        {
            axis = 1;
        }
        if (tMax.z < tMax[axis])
        {
            axis = 2;
        }

        const float nextT = tMax[axis];
        if (nextT > kMaxRayDistance)
        {
            break;
        }

        previousBlock = currentBlock;
        currentBlock[axis] += stepVec[axis];
        tMax[axis] += tDelta[axis];

        if (isSolid(blockAt(currentBlock)))
        {
            result.hit = true;
            result.blockPos = currentBlock;
            result.distance = nextT;
            result.faceNormal = previousBlock - currentBlock;
            break;
        }
    }

    return result;
}

void ChunkManager::Impl::updateHighlight(const glm::vec3& cameraPos, const glm::vec3& cameraDirection)
{
    RaycastHit hit = raycast(cameraPos, cameraDirection);
    if (hit.hit)
    {
        highlightedBlock_ = hit.blockPos;
        hasHighlight_ = true;
    }
    else
    {
        hasHighlight_ = false;
    }
}

void ChunkManager::Impl::toggleViewDistance()
{
    try
    {
        if (targetViewDistance_ == kDefaultViewDistance)
        {
            std::cout << "Switching to extended render distance..." << std::endl;

            targetViewDistance_ = kExtendedViewDistance;
            kFarPlane = computeFarPlaneForViewDistance(targetViewDistance_);
            std::cout << "Extended render distance target: " << targetViewDistance_ << " chunks (total: "
                      << (2 * targetViewDistance_ + 1) * (2 * targetViewDistance_ + 1) << " chunks)" << std::endl;
        }
        else
        {
            std::cout << "Switching to default render distance..." << std::endl;

            targetViewDistance_ = kDefaultViewDistance;
            kFarPlane = computeFarPlaneForViewDistance(targetViewDistance_);
            std::cout << "Default render distance target: " << targetViewDistance_ << " chunks" << std::endl;
        }

        if (viewDistance_ > targetViewDistance_)
        {
            viewDistance_ = targetViewDistance_;
        }
    }
    catch (const std::exception& ex)
    {
        std::cerr << "Error toggling view distance: " << ex.what() << std::endl;
        targetViewDistance_ = kDefaultViewDistance;
        viewDistance_ = std::min(viewDistance_, targetViewDistance_);
        kFarPlane = computeFarPlaneForViewDistance(targetViewDistance_);
    }
}

int ChunkManager::Impl::viewDistance() const noexcept
{
    return targetViewDistance_;
}

void ChunkManager::Impl::setRenderDistance(int distance) noexcept
{
    try
    {
        const int clampedDistance = std::max(1, std::min(distance, 200));
        targetViewDistance_ = clampedDistance;
        kFarPlane = computeFarPlaneForViewDistance(targetViewDistance_);

        if (viewDistance_ > targetViewDistance_)
        {
            viewDistance_ = targetViewDistance_;
        }

        std::cout << "Render distance set to: " << targetViewDistance_ << " chunks (total: "
                  << (2 * targetViewDistance_ + 1) * (2 * targetViewDistance_ + 1) << " chunks)" << std::endl;
    }
    catch (const std::exception& ex)
    {
        std::cerr << "Error setting render distance: " << ex.what() << std::endl;
    }
}

BlockId ChunkManager::Impl::blockAt(const glm::ivec3& worldPos) const noexcept
{
    const glm::ivec3 chunkCoord = worldToChunkCoords(worldPos.x, worldPos.y, worldPos.z);
    auto chunk = getChunkShared(chunkCoord);
    if (!chunk)
    {
        return BlockId::Air;
    }

    const glm::ivec3 local = localBlockCoords(worldPos, chunkCoord);
    if (local.y < 0 || local.y >= kChunkSizeY)
    {
        return BlockId::Air;
    }
    return chunk->blocks[blockIndex(local.x, local.y, local.z)];
<<<<<<< HEAD
=======

>>>>>>> 8507005c
}

glm::vec3 ChunkManager::Impl::findSafeSpawnPosition(float worldX, float worldZ) const
{
    const float halfWidth = kPlayerWidth * 0.5f;
    const int baseX = static_cast<int>(std::floor(worldX));
    const int baseZ = static_cast<int>(std::floor(worldZ));
    int highestSolid = columnManager_.highestSolidBlock(baseX, baseZ);
    if (highestSolid == ColumnManager::kNoHeight)
    {
        highestSolid = sampleColumn(baseX, baseZ).surfaceY;
    }

    const int clearanceHeight = static_cast<int>(std::ceil(kPlayerHeight)) + 1;
    const int searchTop = highestSolid + clearanceHeight + 2;
    int searchBottom = highestSolid - 64;
    if (searchBottom > searchTop)
    {
        searchBottom = searchTop - 1;
    }
    searchBottom = std::max(searchBottom, highestSolid - 128);
    searchBottom = std::max(searchBottom, -256);

    for (int y = searchTop; y >= searchBottom; --y)
    {
        bool hasGround = false;
        for (int dx = -1; dx <= 1 && !hasGround; ++dx)
        {
            for (int dz = -1; dz <= 1; ++dz)
            {
                const int checkX = static_cast<int>(std::floor(worldX + dx * halfWidth));
                const int checkZ = static_cast<int>(std::floor(worldZ + dz * halfWidth));
                if (isSolid(blockAt(glm::ivec3(checkX, y - 1, checkZ))))
                {
                    hasGround = true;
                    break;
                }
            }
        }

        if (!hasGround)
        {
            continue;
        }

        bool canFit = true;
        for (int dy = 0; dy < clearanceHeight && canFit; ++dy)
        {
            const int checkY = y + dy;
            for (int dx = -1; dx <= 1 && canFit; ++dx)
            {
                for (int dz = -1; dz <= 1; ++dz)
                {
                    const int checkX = static_cast<int>(std::floor(worldX + dx * halfWidth));
                    const int checkZ = static_cast<int>(std::floor(worldZ + dz * halfWidth));
                    if (isSolid(blockAt(glm::ivec3(checkX, checkY, checkZ))))
                    {
                        canFit = false;
                        break;
                    }
                }
            }
        }

        if (canFit)
        {
            const float safeY = static_cast<float>(y) + kCameraEyeHeight;
            std::cout << "Safe spawn found at height: " << safeY << " (feet at: " << y << ")" << std::endl;
            return glm::vec3(worldX, safeY, worldZ);
        }
    }

    std::cout << "Warning: No safe spawn found, spawning above terrain" << std::endl;
    const float fallbackY = static_cast<float>(searchTop) + kCameraEyeHeight;
    return glm::vec3(worldX, fallbackY, worldZ);
}

ChunkProfilingSnapshot ChunkManager::Impl::sampleProfilingSnapshot()
{
    ChunkProfilingSnapshot snapshot{};

    const int generated = profilingCounters_.generatedChunks.exchange(0, std::memory_order_relaxed);
    const int meshed = profilingCounters_.meshedChunks.exchange(0, std::memory_order_relaxed);
    const int uploaded = profilingCounters_.uploadedChunks.exchange(0, std::memory_order_relaxed);

    snapshot.generatedChunks = generated;
    snapshot.meshedChunks = meshed;
    snapshot.uploadedChunks = uploaded;
    snapshot.uploadedBytes = profilingCounters_.uploadedBytes.exchange(0, std::memory_order_relaxed);
    snapshot.throttledUploads = profilingCounters_.throttledUploads.exchange(0, std::memory_order_relaxed);

    const long long genMicros = profilingCounters_.generationMicros.exchange(0, std::memory_order_relaxed);
    const long long meshMicros = profilingCounters_.meshingMicros.exchange(0, std::memory_order_relaxed);

    if (generated > 0)
    {
        snapshot.averageGenerationMs = static_cast<double>(genMicros) /
                                       (1000.0 * static_cast<double>(generated));
    }
    if (meshed > 0)
    {
        snapshot.averageMeshingMs = static_cast<double>(meshMicros) /
                                    (1000.0 * static_cast<double>(meshed));
    }

    return snapshot;
}

void ChunkManager::Impl::startWorkerThreads()
{
    const unsigned numThreads = std::max(1u, std::thread::hardware_concurrency() / 2);
    workerThreads_.reserve(numThreads);

    for (unsigned i = 0; i < numThreads; ++i)
    {
        workerThreads_.emplace_back(&ChunkManager::Impl::workerThreadFunction, this);
    }
}

void ChunkManager::Impl::stopWorkerThreads()
{
    shouldStop_.store(true, std::memory_order_release);
    jobQueue_.stop();

    for (auto& thread : workerThreads_)
    {
        if (thread.joinable())
        {
            thread.join();
        }
    }
    workerThreads_.clear();
}

void ChunkManager::Impl::workerThreadFunction()
{
    while (!shouldStop_.load(std::memory_order_acquire))
    {
        try
        {
            Job job = jobQueue_.waitAndPop();
            processJob(job);
        }
        catch (const std::runtime_error&)
        {
            break;
        }
        catch (const std::exception& ex)
        {
            std::cerr << "Worker thread error: " << ex.what() << std::endl;
        }
    }
}

void ChunkManager::Impl::enqueueJob(const std::shared_ptr<Chunk>& chunk, JobType type, const glm::ivec3& coord)
{
    if (!chunk)
    {
        return;
    }

    chunk->inFlight.fetch_add(1, std::memory_order_relaxed);
    try
    {
        jobQueue_.push(Job(type, coord, chunk));
    }
    catch (...)
    {
        chunk->inFlight.fetch_sub(1, std::memory_order_relaxed);
        throw;
    }
}

void ChunkManager::Impl::processJob(const Job& job)
{
    std::shared_ptr<Chunk> chunk = job.chunk;
    if (!chunk)
    {
        return;
    }

    struct FlightGuard
    {
        Chunk* chunkPtr;
        explicit FlightGuard(Chunk* ptr) : chunkPtr(ptr) {}
        ~FlightGuard()
        {
            if (chunkPtr)
            {
                chunkPtr->inFlight.fetch_sub(1, std::memory_order_relaxed);
            }
        }
    } guard(chunk.get());

    if (job.type == JobType::Generate)
    {
        const auto start = std::chrono::steady_clock::now();
        generateChunkBlocks(*chunk);
        const auto end = std::chrono::steady_clock::now();
        const auto micros = std::chrono::duration_cast<std::chrono::microseconds>(end - start).count();
        profilingCounters_.generationMicros.fetch_add(micros, std::memory_order_relaxed);
        profilingCounters_.generatedChunks.fetch_add(1, std::memory_order_relaxed);

        if (chunk->hasBlocks)
        {
            chunk->state.store(ChunkState::Meshing, std::memory_order_release);
            enqueueJob(chunk, JobType::Mesh, job.chunkCoord);
        }
        else
        {
            chunk->state.store(ChunkState::Uploaded, std::memory_order_release);
            chunk->meshReady = false;
            chunk->indexCount = 0;
        }
    }
    else if (job.type == JobType::Mesh)
    {
        const auto start = std::chrono::steady_clock::now();
        buildChunkMeshAsync(*chunk);
        const auto end = std::chrono::steady_clock::now();
        const auto micros = std::chrono::duration_cast<std::chrono::microseconds>(end - start).count();
        profilingCounters_.meshingMicros.fetch_add(micros, std::memory_order_relaxed);
        profilingCounters_.meshedChunks.fetch_add(1, std::memory_order_relaxed);

        if (chunk->meshData.empty())
        {
            recycleChunkGPU(*chunk);
            chunk->meshReady = false;
            chunk->state.store(ChunkState::Uploaded, std::memory_order_release);
            chunk->indexCount = 0;
            return;
        }

        chunk->state.store(ChunkState::Ready, std::memory_order_release);
        queueChunkForUpload(chunk);
    }
}

std::shared_ptr<Chunk> ChunkManager::Impl::popNextChunkForUpload()
{
    std::lock_guard<std::mutex> lock(uploadQueueMutex_);
    while (!uploadQueue_.empty())
    {
        std::shared_ptr<Chunk> chunk = uploadQueue_.front().lock();
        uploadQueue_.pop_front();
        if (!chunk)
        {
            continue;
        }

        chunk->queuedForUpload = false;
        return chunk;
    }
    return nullptr;
}

void ChunkManager::Impl::queueChunkForUpload(const std::shared_ptr<Chunk>& chunk)
{
    if (!chunk)
    {
        return;
    }

    std::lock_guard<std::mutex> lock(uploadQueueMutex_);
    if (chunk->queuedForUpload)
    {
        return;
    }

    uploadQueue_.emplace_back(chunk);
    chunk->queuedForUpload = true;
}

void ChunkManager::Impl::requeueChunkForUpload(const std::shared_ptr<Chunk>& chunk, bool toFront)
{
    if (!chunk)
    {
        return;
    }

    std::lock_guard<std::mutex> lock(uploadQueueMutex_);
    if (chunk->queuedForUpload)
    {
        return;
    }

    if (toFront)
    {
        uploadQueue_.emplace_front(chunk);
    }
    else
    {
        uploadQueue_.emplace_back(chunk);
    }
    chunk->queuedForUpload = true;
}

std::size_t ChunkManager::Impl::bucketForSize(std::size_t bytes) noexcept
{
    bytes = std::max(bytes, kMinBufferSizeBytes);
    bytes -= 1;
    bytes |= bytes >> 1;
    bytes |= bytes >> 2;
    bytes |= bytes >> 4;
    bytes |= bytes >> 8;
    bytes |= bytes >> 16;
#if SIZE_MAX > 0xffffffffu
    bytes |= bytes >> 32;
#endif
    return bytes + 1;
}

ChunkManager::Impl::BufferEntry ChunkManager::Impl::acquireBufferEntry(std::size_t vertexBytes, std::size_t indexBytes)
{
    const std::size_t vertexBucket = bucketForSize(vertexBytes);
    const std::size_t indexBucket = bucketForSize(indexBytes);

    {
        std::lock_guard<std::mutex> lock(bufferPoolMutex_);
        auto it = bufferPool_.lower_bound(vertexBucket);
        while (it != bufferPool_.end())
        {
            auto& pool = it->second;
            for (std::size_t i = 0; i < pool.size(); ++i)
            {
                if (pool[i].indexCapacity >= indexBucket)
                {
                    auto itEntry = pool.begin() + static_cast<std::ptrdiff_t>(i);
                    BufferEntry entry = *itEntry;
                    pool.erase(itEntry);
                    if (pool.empty())
                    {
                        bufferPool_.erase(it);
                    }
                    return entry;
                }
            }
            ++it;
        }
    }

    BufferEntry entry;
    entry.vertexCapacity = vertexBucket;
    entry.indexCapacity = indexBucket;

    glGenVertexArrays(1, &entry.vao);
    glGenBuffers(1, &entry.vbo);
    glGenBuffers(1, &entry.ibo);

    glBindVertexArray(entry.vao);

    glBindBuffer(GL_ARRAY_BUFFER, entry.vbo);
    glBufferData(GL_ARRAY_BUFFER, static_cast<GLsizeiptr>(entry.vertexCapacity), nullptr, GL_DYNAMIC_DRAW);
    glVertexAttribPointer(0, 3, GL_FLOAT, GL_FALSE, sizeof(Vertex), reinterpret_cast<void*>(offsetof(Vertex, position)));
    glEnableVertexAttribArray(0);
    glVertexAttribPointer(1, 3, GL_FLOAT, GL_FALSE, sizeof(Vertex), reinterpret_cast<void*>(offsetof(Vertex, normal)));
    glEnableVertexAttribArray(1);
    glVertexAttribPointer(2, 2, GL_FLOAT, GL_FALSE, sizeof(Vertex), reinterpret_cast<void*>(offsetof(Vertex, tileCoord)));
    glEnableVertexAttribArray(2);
    glVertexAttribPointer(3, 2, GL_FLOAT, GL_FALSE, sizeof(Vertex), reinterpret_cast<void*>(offsetof(Vertex, atlasBase)));
    glEnableVertexAttribArray(3);
    glVertexAttribPointer(4, 2, GL_FLOAT, GL_FALSE, sizeof(Vertex), reinterpret_cast<void*>(offsetof(Vertex, atlasSize)));
    glEnableVertexAttribArray(4);

    glBindBuffer(GL_ELEMENT_ARRAY_BUFFER, entry.ibo);
    glBufferData(GL_ELEMENT_ARRAY_BUFFER, static_cast<GLsizeiptr>(entry.indexCapacity), nullptr, GL_DYNAMIC_DRAW);

    glBindVertexArray(0);

    return entry;
}

void ChunkManager::Impl::releaseChunkBuffers(Chunk& chunk)
{
    if (chunk.vao == 0)
    {
        chunk.vertexCapacity = 0;
        chunk.indexCapacity = 0;
        return;
    }

    BufferEntry entry{};
    entry.vao = chunk.vao;
    entry.vbo = chunk.vbo;
    entry.ibo = chunk.ibo;
    entry.vertexCapacity = chunk.vertexCapacity;
    entry.indexCapacity = chunk.indexCapacity;

    chunk.vao = 0;
    chunk.vbo = 0;
    chunk.ibo = 0;
    chunk.vertexCapacity = 0;
    chunk.indexCapacity = 0;
    chunk.indexCount = 0;

    std::lock_guard<std::mutex> lock(bufferPoolMutex_);
    bufferPool_[entry.vertexCapacity].push_back(entry);
}

void ChunkManager::Impl::ensureChunkBuffers(Chunk& chunk, std::size_t vertexBytes, std::size_t indexBytes)
{
    const std::size_t requiredVertex = std::max(vertexBytes, static_cast<std::size_t>(sizeof(Vertex)));
    const std::size_t requiredIndex = std::max(indexBytes, static_cast<std::size_t>(sizeof(std::uint32_t)));

    if (chunk.vao != 0 &&
        chunk.vertexCapacity >= requiredVertex &&
        chunk.indexCapacity >= requiredIndex)
    {
        return;
    }

    if (chunk.vao != 0)
    {
        releaseChunkBuffers(chunk);
    }

    BufferEntry entry = acquireBufferEntry(requiredVertex, requiredIndex);
    chunk.vao = entry.vao;
    chunk.vbo = entry.vbo;
    chunk.ibo = entry.ibo;
    chunk.vertexCapacity = entry.vertexCapacity;
    chunk.indexCapacity = entry.indexCapacity;
}

void ChunkManager::Impl::recycleChunkGPU(Chunk& chunk)
{
    std::lock_guard<std::mutex> lock(chunk.meshMutex);
    releaseChunkBuffers(chunk);
    chunk.meshData.clear();
    chunk.meshReady = false;
    chunk.queuedForUpload = false;
    chunk.indexCount = 0;
}

void ChunkManager::Impl::recycleChunkObject(std::shared_ptr<Chunk> chunk)
{
    if (!chunk)
    {
        return;
    }

    {
        std::lock_guard<std::mutex> meshLock(chunk->meshMutex);
        chunk->reset(chunk->coord);
    }

    std::lock_guard<std::mutex> lock(chunkPoolMutex_);
    if (chunkPool_.size() < kChunkPoolSoftCap)
    {
        chunkPool_.push_back(std::move(chunk));
    }
}

void ChunkManager::Impl::destroyBufferPool()
{
    std::lock_guard<std::mutex> lock(bufferPoolMutex_);
    for (auto& [_, entries] : bufferPool_)
    {
        for (auto& entry : entries)
        {
            if (entry.ibo != 0)
            {
                glDeleteBuffers(1, &entry.ibo);
            }
            if (entry.vbo != 0)
            {
                glDeleteBuffers(1, &entry.vbo);
            }
            if (entry.vao != 0)
            {
                glDeleteVertexArrays(1, &entry.vao);
            }
        }
    }
    bufferPool_.clear();
}

ChunkManager::Impl::RingProgress ChunkManager::Impl::ensureVolume(const glm::ivec3& center,
                                                                  int horizontalRadius,
                                                                  int verticalRadius,
                                                                  int& jobBudget)
{
    bool missingFound = false;

    auto visitCoordinate = [&](const glm::ivec3& coord) -> bool {
        if (jobBudget <= 0)
        {
            return true;
        }

        if (ensureChunkAsync(coord))
        {
            --jobBudget;
            missingFound = true;
        }

        return jobBudget <= 0;
    };

    for (int dy = -verticalRadius; dy <= verticalRadius; ++dy)
    {
        const glm::ivec3 base = center + glm::ivec3(0, dy, 0);

        if (horizontalRadius == 0)
        {
            if (visitCoordinate(base))
            {
                return RingProgress{false, true};
            }
            continue;
        }

        for (int dx = -horizontalRadius; dx <= horizontalRadius; ++dx)
        {
            if (visitCoordinate(base + glm::ivec3(dx, 0, -horizontalRadius)))
            {
                return RingProgress{false, true};
            }
            if (visitCoordinate(base + glm::ivec3(dx, 0, horizontalRadius)))
            {
                return RingProgress{false, true};
            }
        }

        for (int dz = -horizontalRadius + 1; dz <= horizontalRadius - 1; ++dz)
        {
            if (visitCoordinate(base + glm::ivec3(-horizontalRadius, 0, dz)))
            {
                return RingProgress{false, true};
            }
            if (visitCoordinate(base + glm::ivec3(horizontalRadius, 0, dz)))
            {
                return RingProgress{false, true};
            }
        }
    }

    return RingProgress{!missingFound, false};
}

void ChunkManager::Impl::removeDistantChunks(const glm::ivec3& center,
                                             int horizontalThreshold,
                                             int verticalThreshold)
{
    std::vector<glm::ivec3> toRemove;
    {
        std::lock_guard<std::mutex> lock(chunksMutex);
        toRemove.reserve(chunks_.size());
        for (const auto& [coord, chunkPtr] : chunks_)
        {
            const int dx = coord.x - center.x;
            const int dz = coord.z - center.z;
            const int dy = coord.y - center.y;
            const int horizontalDistance = std::max(std::abs(dx), std::abs(dz));
            if (horizontalDistance > horizontalThreshold || std::abs(dy) > verticalThreshold)
            {
                toRemove.push_back(coord);
            }
        }
    }

    for (const glm::ivec3& coord : toRemove)
    {
        std::shared_ptr<Chunk> chunk;
        {
            std::lock_guard<std::mutex> lock(chunksMutex);
            auto it = chunks_.find(coord);
            if (it == chunks_.end())
            {
                continue;
            }

            if (it->second->inFlight.load(std::memory_order_acquire) != 0)
            {
                continue;
            }

            chunk = it->second;
            chunks_.erase(it);
        }

        if (chunk)
        {
            columnManager_.removeChunk(*chunk);
            recycleChunkGPU(*chunk);
            recycleChunkObject(std::move(chunk));
        }
    }
}

bool ChunkManager::Impl::ensureChunkAsync(const glm::ivec3& coord)
{
    try
    {
        std::shared_ptr<Chunk> chunk;
        {
            std::lock_guard<std::mutex> lock(chunksMutex);
            auto it = chunks_.find(coord);
            if (it != chunks_.end())
            {
                return false;
            }

            chunk = acquireChunk(coord);
            chunk->state.store(ChunkState::Generating, std::memory_order_release);
            chunks_.emplace(coord, chunk);
        }

        enqueueJob(chunk, JobType::Generate, coord);
        return true;
    }
    catch (const std::exception& ex)
    {
        std::cerr << "Error creating chunk at (" << coord.x << ", " << coord.y << ", " << coord.z
                  << "): " << ex.what() << std::endl;
        return false;
    }
}

void ChunkManager::Impl::uploadReadyMeshes()
{
    std::size_t remainingBudget = kUploadBudgetBytesPerFrame;
    bool uploadedAnything = false;
    std::unordered_map<glm::ivec2, int, ColumnHasher> uploadsPerColumn;
    std::size_t attempts = 0;

    while ((remainingBudget > 0 || !uploadedAnything) && attempts < kUploadQueueScanLimit)
    {
        ++attempts;
        std::shared_ptr<Chunk> chunk = popNextChunkForUpload();
        if (!chunk)
        {
            break;
        }

        if (!chunk->meshReady || chunk->state.load() != ChunkState::Ready)
        {
            continue;
        }

        const glm::ivec2 columnKey{chunk->coord.x, chunk->coord.z};
        int& columnUploads = uploadsPerColumn[columnKey];
        if (columnUploads >= kMaxUploadsPerColumnPerFrame)
        {
            requeueChunkForUpload(chunk, false);
            profilingCounters_.throttledUploads.fetch_add(1, std::memory_order_relaxed);
            continue;
        }

        std::size_t vertexBytes = 0;
        std::size_t indexBytes = 0;
        {
            std::lock_guard<std::mutex> meshLock(chunk->meshMutex);
            vertexBytes = chunk->meshData.vertices.size() * sizeof(Vertex);
            indexBytes = chunk->meshData.indices.size() * sizeof(std::uint32_t);
        }
        const std::size_t totalBytes = vertexBytes + indexBytes;

        if (uploadedAnything && totalBytes > remainingBudget && totalBytes > 0)
        {
            requeueChunkForUpload(chunk, true);
            break;
        }

        uploadChunkMesh(*chunk);
        chunk->state.store(ChunkState::Uploaded, std::memory_order_release);
        chunk->meshReady = false;
        uploadedAnything = true;
        ++columnUploads;

        profilingCounters_.uploadedChunks.fetch_add(1, std::memory_order_relaxed);
        profilingCounters_.uploadedBytes.fetch_add(totalBytes, std::memory_order_relaxed);

        if (totalBytes >= remainingBudget)
        {
            remainingBudget = 0;
        }
        else
        {
            remainingBudget -= totalBytes;
        }
    }
}

void ChunkManager::Impl::uploadChunkMesh(Chunk& chunk)
{
    std::lock_guard<std::mutex> lock(chunk.meshMutex);

    if (chunk.meshData.empty())
    {
        releaseChunkBuffers(chunk);
        chunk.meshData.clear();
        chunk.indexCount = 0;
        return;
    }

    const std::size_t vertexBytes = chunk.meshData.vertices.size() * sizeof(Vertex);
    const std::size_t indexBytes = chunk.meshData.indices.size() * sizeof(std::uint32_t);

    ensureChunkBuffers(chunk, vertexBytes, indexBytes);

    glBindVertexArray(chunk.vao);
    glBindBuffer(GL_ARRAY_BUFFER, chunk.vbo);
    if (vertexBytes > 0)
    {
        glBufferSubData(GL_ARRAY_BUFFER, 0, static_cast<GLsizeiptr>(vertexBytes), chunk.meshData.vertices.data());
    }

    glBindBuffer(GL_ELEMENT_ARRAY_BUFFER, chunk.ibo);
    if (indexBytes > 0)
    {
        glBufferSubData(GL_ELEMENT_ARRAY_BUFFER, 0, static_cast<GLsizeiptr>(indexBytes), chunk.meshData.indices.data());
    }

    chunk.indexCount = static_cast<GLsizei>(chunk.meshData.indices.size());
    glBindVertexArray(0);

    chunk.meshData.clear();
}

void ChunkManager::Impl::buildChunkMeshAsync(Chunk& chunk)
{
    std::lock_guard<std::mutex> lock(chunk.meshMutex);
    chunk.meshData.clear();

    if (!chunk.hasBlocks)
    {
        chunk.meshReady = true;
        return;
    }

    const int baseWorldX = chunk.coord.x * kChunkSizeX;
    const int baseWorldY = chunk.minWorldY;
    const int baseWorldZ = chunk.coord.z * kChunkSizeZ;
    const glm::vec3 chunkOrigin(static_cast<float>(baseWorldX), static_cast<float>(baseWorldY), static_cast<float>(baseWorldZ));

    auto isInsideChunk = [](const glm::ivec3& local) noexcept
    {
        return local.x >= 0 && local.x < kChunkSizeX &&
               local.y >= 0 && local.y < kChunkSizeY &&
               local.z >= 0 && local.z < kChunkSizeZ;
    };

    auto localToWorld = [&](int lx, int ly, int lz) -> glm::ivec3
    {
        return glm::ivec3(baseWorldX + lx, baseWorldY + ly, baseWorldZ + lz);
    };

    auto sampleBlock = [&](int lx, int ly, int lz) -> BlockId
    {
        if (lx >= 0 && lx < kChunkSizeX && ly >= 0 && ly < kChunkSizeY && lz >= 0 && lz < kChunkSizeZ)
        {
            return chunk.blocks[blockIndex(lx, ly, lz)];
        }

        return blockAt(localToWorld(lx, ly, lz));
    };

    enum class Axis : int { X = 0, Y = 1, Z = 2 };
    enum class FaceDir : int { Negative = 0, Positive = 1 };

    struct FaceMaterial
    {
        glm::vec2 uvBase{0.0f};
        glm::vec2 uvSize{1.0f};
        glm::ivec3 uAxis{1, 0, 0};
        glm::ivec3 vAxis{0, 1, 0};
        BlockFace face{BlockFace::Top};

        bool operator==(const FaceMaterial& other) const noexcept
        {
            return uvBase == other.uvBase &&
                   uvSize == other.uvSize &&
                   uAxis == other.uAxis &&
                   vAxis == other.vAxis &&
                   face == other.face;
        }
    };

    struct MaskCell
    {
        bool exists{false};
        FaceMaterial material{};
    };

    const std::array<glm::vec3, 3> axisNormals{
        glm::vec3{1.0f, 0.0f, 0.0f},
        glm::vec3{0.0f, 1.0f, 0.0f},
        glm::vec3{0.0f, 0.0f, 1.0f}
    };

    auto makeMaterial = [&](BlockId block, const glm::vec3& normal) -> FaceMaterial
    {
        FaceMaterial material{};

        const BlockFace face = [&]() -> BlockFace
        {
            if (normal.y > 0.5f) return BlockFace::Top;
            if (normal.y < -0.5f) return BlockFace::Bottom;
            if (normal.x > 0.5f) return BlockFace::East;
            if (normal.x < -0.5f) return BlockFace::West;
            if (normal.z > 0.5f) return BlockFace::South;
            return BlockFace::North;
        }();

        material.face = face;

        if (blockAtlasConfigured_)
        {
            const BlockUVSet& uvSet = blockUVTable_[toIndex(block)];
            const FaceUV& faceUV = uvSet.faces[toIndex(face)];
            material.uvBase = faceUV.base;
            material.uvSize = faceUV.size;
        }
        else
        {
            material.uvBase = glm::vec2(0.0f);
            material.uvSize = glm::vec2(1.0f);
        }

        switch (face)
        {
        case BlockFace::Top:
            material.uAxis = glm::ivec3(1, 0, 0);
            material.vAxis = glm::ivec3(0, 0, 1);
            break;
        case BlockFace::Bottom:
            material.uAxis = glm::ivec3(1, 0, 0);
            material.vAxis = glm::ivec3(0, 0, -1);
            break;
        case BlockFace::East:
            material.uAxis = glm::ivec3(0, 0, 1);
            material.vAxis = glm::ivec3(0, 1, 0);
            break;
        case BlockFace::West:
            material.uAxis = glm::ivec3(0, 0, -1);
            material.vAxis = glm::ivec3(0, 1, 0);
            break;
        case BlockFace::South:
            material.uAxis = glm::ivec3(-1, 0, 0);
            material.vAxis = glm::ivec3(0, 1, 0);
            break;
        case BlockFace::North:
        default:
            material.uAxis = glm::ivec3(1, 0, 0);
            material.vAxis = glm::ivec3(0, 1, 0);
            break;
        }

        return material;
    };

    auto emitQuad = [&](Axis axis, FaceDir dir, int slice, int bStart, int cStart, int bSize, int cSize, const FaceMaterial& material)
    {
        const int a = static_cast<int>(axis);
        const int b = (a + 1) % 3;
        const int c = (a + 2) % 3;

        glm::vec3 normal = axisNormals[a];
        if (dir == FaceDir::Negative)
        {
            normal = -normal;
        }

        glm::vec3 base(0.0f);
        base[a] = static_cast<float>(slice);
        base[b] = static_cast<float>(bStart);
        base[c] = static_cast<float>(cStart);

        glm::vec3 du(0.0f);
        du[b] = static_cast<float>(bSize);

        glm::vec3 dv(0.0f);
        dv[c] = static_cast<float>(cSize);

        std::array<glm::vec3, 4> positions{
            chunkOrigin + base,
            chunkOrigin + base + du,
            chunkOrigin + base + du + dv,
            chunkOrigin + base + dv
        };

        if (dir == FaceDir::Negative)
        {
            std::swap(positions[1], positions[3]);
        }

        const glm::vec3 uAxisVec = glm::vec3(material.uAxis);
        const glm::vec3 vAxisVec = glm::vec3(material.vAxis);

        const std::size_t vertexStart = chunk.meshData.vertices.size();
        for (int i = 0; i < 4; ++i)
        {
            const glm::vec3& pos = positions[i];

            Vertex vertex{};
            vertex.position = pos;
            vertex.normal = normal;
            vertex.tileCoord = glm::vec2(glm::dot(pos, uAxisVec), glm::dot(pos, vAxisVec));
            vertex.atlasBase = material.uvBase;
            vertex.atlasSize = material.uvSize;
            chunk.meshData.vertices.push_back(vertex);
        }

        chunk.meshData.indices.push_back(static_cast<std::uint32_t>(vertexStart + 0));
        chunk.meshData.indices.push_back(static_cast<std::uint32_t>(vertexStart + 1));
        chunk.meshData.indices.push_back(static_cast<std::uint32_t>(vertexStart + 2));
        chunk.meshData.indices.push_back(static_cast<std::uint32_t>(vertexStart + 2));
        chunk.meshData.indices.push_back(static_cast<std::uint32_t>(vertexStart + 3));
        chunk.meshData.indices.push_back(static_cast<std::uint32_t>(vertexStart + 0));
    };

    auto greedyMeshAxis = [&](Axis axis)
    {
        const int dims[3] = {kChunkSizeX, kChunkSizeY, kChunkSizeZ};
        const int a = static_cast<int>(axis);
        const int b = (a + 1) % 3;
        const int c = (a + 2) % 3;

        const int sizeA = dims[a];
        const int sizeB = dims[b];
        const int sizeC = dims[c];

        std::vector<MaskCell> mask(static_cast<std::size_t>(sizeB * sizeC));

        auto maskIndex = [&](int bi, int ci) -> int
        {
            return bi * sizeC + ci;
        };

        for (int dirIndex = 0; dirIndex < 2; ++dirIndex)
        {
            const FaceDir dir = static_cast<FaceDir>(dirIndex);

            for (int slice = 0; slice <= sizeA; ++slice)
            {
                std::fill(mask.begin(), mask.end(), MaskCell{});

                for (int bi = 0; bi < sizeB; ++bi)
                {
                    for (int ci = 0; ci < sizeC; ++ci)
                    {
                        const int maskIdx = maskIndex(bi, ci);
                        MaskCell cell{};

                        const glm::ivec3 positiveLocal{
                            (a == 0) ? slice : ((b == 0) ? bi : ci),
                            (a == 1) ? slice : ((b == 1) ? bi : ci),
                            (a == 2) ? slice : ((b == 2) ? bi : ci)
                        };

                        const glm::ivec3 negativeLocal{
                            (a == 0) ? slice - 1 : ((b == 0) ? bi : ci),
                            (a == 1) ? slice - 1 : ((b == 1) ? bi : ci),
                            (a == 2) ? slice - 1 : ((b == 2) ? bi : ci)
                        };

                        const bool positiveSolid = isSolid(sampleBlock(positiveLocal.x, positiveLocal.y, positiveLocal.z));
                        const bool negativeSolid = isSolid(sampleBlock(negativeLocal.x, negativeLocal.y, negativeLocal.z));

                        glm::ivec3 owningLocal{0};
                        bool createFace = false;

                        if (dir == FaceDir::Positive)
                        {
                            if (negativeSolid && !positiveSolid && isInsideChunk(negativeLocal))
                            {
                                owningLocal = negativeLocal;
                                createFace = true;
                            }
                        }
                        else
                        {
                            if (positiveSolid && !negativeSolid && isInsideChunk(positiveLocal))
                            {
                                owningLocal = positiveLocal;
                                createFace = true;
                            }
                        }

                        if (createFace)
                        {
                            const glm::vec3 normal = axisNormals[a] * ((dir == FaceDir::Positive) ? 1.0f : -1.0f);
                            cell.exists = true;
                            const std::size_t blockIdx = blockIndex(owningLocal.x, owningLocal.y, owningLocal.z);
                            const BlockId owningBlock = chunk.blocks[blockIdx];
                            cell.material = makeMaterial(owningBlock, normal);
                        }

                        mask[maskIdx] = cell;
                    }
                }

                for (int bi = 0; bi < sizeB; ++bi)
                {
                    int ci = 0;
                    while (ci < sizeC)
                    {
                        const int maskIdx = maskIndex(bi, ci);
                        const MaskCell& cell = mask[maskIdx];
                        if (!cell.exists)
                        {
                            ++ci;
                            continue;
                        }

                        const FaceMaterial material = cell.material;

                        int runLengthC = 1;
                        while (ci + runLengthC < sizeC)
                        {
                            const MaskCell& nextCell = mask[maskIndex(bi, ci + runLengthC)];
                            if (!nextCell.exists || !(nextCell.material == material))
                            {
                                break;
                            }
                            ++runLengthC;
                        }

                        int runHeightB = 1;
                        while (bi + runHeightB < sizeB)
                        {
                            bool rowMatches = true;
                            for (int offset = 0; offset < runLengthC; ++offset)
                            {
                                const MaskCell& rowCell = mask[maskIndex(bi + runHeightB, ci + offset)];
                                if (!rowCell.exists || !(rowCell.material == material))
                                {
                                    rowMatches = false;
                                    break;
                                }
                            }

                            if (!rowMatches)
                            {
                                break;
                            }

                            ++runHeightB;
                        }

                        emitQuad(axis, dir, slice, bi, ci, runHeightB, runLengthC, material);

                        for (int bOffset = 0; bOffset < runHeightB; ++bOffset)
                        {
                            for (int cOffset = 0; cOffset < runLengthC; ++cOffset)
                            {
                                mask[maskIndex(bi + bOffset, ci + cOffset)].exists = false;
                            }
                        }

                        ci += runLengthC;
                    }
                }
            }
        }
    };

    greedyMeshAxis(Axis::X);
    greedyMeshAxis(Axis::Y);
    greedyMeshAxis(Axis::Z);

    chunk.meshReady = true;
}

glm::ivec3 ChunkManager::Impl::worldToChunkCoords(int worldX, int worldY, int worldZ) noexcept
<<<<<<< HEAD
{
    return {floorDiv(worldX, kChunkSizeX), floorDiv(worldY, kChunkSizeY), floorDiv(worldZ, kChunkSizeZ)};
}

std::shared_ptr<Chunk> ChunkManager::Impl::acquireChunk(const glm::ivec3& coord)
{
    std::shared_ptr<Chunk> chunk;
    {
        std::lock_guard<std::mutex> lock(chunkPoolMutex_);
        if (!chunkPool_.empty())
        {
            chunk = std::move(chunkPool_.back());
            chunkPool_.pop_back();
        }
    }

    if (!chunk)
    {
        chunk = std::make_shared<Chunk>(coord);
    }

    chunk->reset(coord);
    return chunk;
=======
{
    return {floorDiv(worldX, kChunkSizeX), floorDiv(worldY, kChunkSizeY), floorDiv(worldZ, kChunkSizeZ)};
>>>>>>> 8507005c
}

std::shared_ptr<Chunk> ChunkManager::Impl::getChunkShared(const glm::ivec3& coord) noexcept
{
    std::lock_guard<std::mutex> lock(chunksMutex);
    auto it = chunks_.find(coord);
    return (it != chunks_.end()) ? it->second : nullptr;
}

std::shared_ptr<const Chunk> ChunkManager::Impl::getChunkShared(const glm::ivec3& coord) const noexcept
{
    std::lock_guard<std::mutex> lock(chunksMutex);
    auto it = chunks_.find(coord);
    if (it != chunks_.end())
    {
        return it->second;
    }
    return nullptr;
}

Chunk* ChunkManager::Impl::getChunk(const glm::ivec3& coord) noexcept
{
    return getChunkShared(coord).get();
}

const Chunk* ChunkManager::Impl::getChunk(const glm::ivec3& coord) const noexcept
{
    return getChunkShared(coord).get();
}

void ChunkManager::Impl::markNeighborsForRemeshingIfNeeded(const glm::ivec3& coord, int localX, int localY, int localZ)
{
    auto queueNeighbor = [&](const glm::ivec3& neighborCoord)
    {
        auto neighbor = getChunkShared(neighborCoord);
        if (!neighbor)
        {
            return;
        }

        ChunkState neighborState = neighbor->state.load();
        if (neighborState != ChunkState::Uploaded && neighborState != ChunkState::Remeshing)
        {
            return;
        }

        neighbor->state.store(ChunkState::Remeshing, std::memory_order_release);
        try
        {
            enqueueJob(neighbor, JobType::Mesh, neighborCoord);
        }
        catch (const std::exception& ex)
        {
            std::cerr << "Failed to queue remesh for neighbor (" << neighborCoord.x << ", " << neighborCoord.y
                      << ", " << neighborCoord.z << "): " << ex.what() << std::endl;
        }
    };

    if (localX == 0)
    {
        queueNeighbor(coord + glm::ivec3{-1, 0, 0});
    }

    if (localX == kChunkSizeX - 1)
    {
        queueNeighbor(coord + glm::ivec3{1, 0, 0});
    }

    if (localZ == 0)
    {
        queueNeighbor(coord + glm::ivec3{0, 0, -1});
    }

    if (localZ == kChunkSizeZ - 1)
    {
        queueNeighbor(coord + glm::ivec3{0, 0, 1});
<<<<<<< HEAD
=======

>>>>>>> 8507005c
    }

    if (localY == 0)
    {
        queueNeighbor(coord + glm::ivec3{0, -1, 0});
    }

    if (localY == kChunkSizeY - 1)
    {
        queueNeighbor(coord + glm::ivec3{0, 1, 0});
    }
}

ColumnSample ChunkManager::Impl::sampleColumn(int worldX, int worldZ) const
{
<<<<<<< HEAD
=======

>>>>>>> 8507005c
    auto biomeForRegion = [&](int regionX, int regionZ) -> const BiomeDefinition&
    {
        const float selector = hashToUnitFloat(regionX, 31, regionZ);
        const std::size_t maxIndex = kBiomeDefinitions.size() - 1;
        const std::size_t biomeIndex = std::min(static_cast<std::size_t>(selector * static_cast<float>(kBiomeDefinitions.size())), maxIndex);
        return kBiomeDefinitions[biomeIndex];
    };

        struct WeightedBiome
        {
            const BiomeDefinition* biome;
            float weight;
        };

        const int chunkX = floorDiv(worldX, kChunkSizeX);
        const int chunkZ = floorDiv(worldZ, kChunkSizeZ);
        const int biomeRegionX = floorDiv(chunkX, kBiomeSizeInChunks);
        const int biomeRegionZ = floorDiv(chunkZ, kBiomeSizeInChunks);

        const int regionBaseChunkX = biomeRegionX * kBiomeSizeInChunks;
        const int regionBaseChunkZ = biomeRegionZ * kBiomeSizeInChunks;
        const int regionBaseBlockX = regionBaseChunkX * kChunkSizeX;
        const int regionBaseBlockZ = regionBaseChunkZ * kChunkSizeZ;

        const int regionSizeBlocksX = kBiomeSizeInChunks * kChunkSizeX;
        const int regionSizeBlocksZ = kBiomeSizeInChunks * kChunkSizeZ;

        const int localBlockX = worldX - regionBaseBlockX;
        const int localBlockZ = worldZ - regionBaseBlockZ;

        constexpr float kBiomeBlendRangeBlocks = 4.0f;

        auto smooth01 = [](float t)
        {
            t = std::clamp(t, 0.0f, 1.0f);
            return t * t * (3.0f - 2.0f * t);
        };

        auto edgeInfluence = [&](float distance)
        {
            if (distance >= kBiomeBlendRangeBlocks)
            {
                return 0.0f;
            }

            const float normalized = 1.0f - (distance / kBiomeBlendRangeBlocks);
            return smooth01(normalized);
        };

        const float distanceLeft = static_cast<float>(localBlockX);
        const float distanceRight = static_cast<float>((regionSizeBlocksX - 1) - localBlockX);
        const float distanceNorth = static_cast<float>(localBlockZ);
        const float distanceSouth = static_cast<float>((regionSizeBlocksZ - 1) - localBlockZ);

        auto edgeVariation = [&](int offsetX, int offsetZ)
        {
            const float sampleX = static_cast<float>(worldX + offsetX * 31);
            const float sampleZ = static_cast<float>(worldZ + offsetZ * 31);
            const float variationNoise = noise_.fbm(sampleX * 0.07f, sampleZ * 0.07f, 3, 0.55f, 2.0f);
            return std::clamp(variationNoise * 0.5f + 0.5f, 0.0f, 1.0f);
        };

        float leftWeightAxis = edgeInfluence(distanceLeft);
        float rightWeightAxis = edgeInfluence(distanceRight);
        float northWeightAxis = edgeInfluence(distanceNorth);
        float southWeightAxis = edgeInfluence(distanceSouth);

        leftWeightAxis *= 0.3f + edgeVariation(-1, 0) * 0.7f;
        rightWeightAxis *= 0.3f + edgeVariation(1, 0) * 0.7f;
        northWeightAxis *= 0.3f + edgeVariation(0, -1) * 0.7f;
        southWeightAxis *= 0.3f + edgeVariation(0, 1) * 0.7f;

        float centerWeightAxisX = 1.0f - (leftWeightAxis + rightWeightAxis);
        float centerWeightAxisZ = 1.0f - (northWeightAxis + southWeightAxis);
        centerWeightAxisX = std::clamp(centerWeightAxisX, 0.0f, 1.0f);
        centerWeightAxisZ = std::clamp(centerWeightAxisZ, 0.0f, 1.0f);

        const float axisSumX = leftWeightAxis + rightWeightAxis + centerWeightAxisX;
        if (axisSumX > std::numeric_limits<float>::epsilon())
        {
            leftWeightAxis /= axisSumX;
            rightWeightAxis /= axisSumX;
            centerWeightAxisX /= axisSumX;
        }

        const float axisSumZ = northWeightAxis + southWeightAxis + centerWeightAxisZ;
        if (axisSumZ > std::numeric_limits<float>::epsilon())
        {
            northWeightAxis /= axisSumZ;
            southWeightAxis /= axisSumZ;
            centerWeightAxisZ /= axisSumZ;
        }

        std::array<WeightedBiome, 5> weightedBiomes{};

        std::size_t weightCount = 0;

        auto addBiomeWeight = [&](int regionOffsetX, int regionOffsetZ, float weight)
        {
            if (weight <= 0.0f)
            {
                return;
            }

            const float scatterNoise = hashToUnitFloat(worldX + regionOffsetX * 53,
                                                       157 + regionOffsetX * 31 + regionOffsetZ * 17,
                                                       worldZ + regionOffsetZ * 71);
            const bool isCenterRegion = (regionOffsetX == 0) && (regionOffsetZ == 0);
            const float scatterMin = isCenterRegion ? 0.85f : 0.4f;
            const float scatterMax = isCenterRegion ? 1.1f : 1.25f;
            const float scatter = scatterMin + (scatterMax - scatterMin) * scatterNoise;
            weight *= scatter;

            if (weight <= 0.0f)
            {
                return;
            }

            const BiomeDefinition& biome = biomeForRegion(biomeRegionX + regionOffsetX, biomeRegionZ + regionOffsetZ);
            weightedBiomes[weightCount++] = WeightedBiome{&biome, weight};
        };

        addBiomeWeight(0, 0, centerWeightAxisX * centerWeightAxisZ);
        addBiomeWeight(-1, 0, leftWeightAxis * centerWeightAxisZ);
        addBiomeWeight(1, 0, rightWeightAxis * centerWeightAxisZ);
        addBiomeWeight(0, -1, centerWeightAxisX * northWeightAxis);
        addBiomeWeight(0, 1, centerWeightAxisX * southWeightAxis);

        if (weightCount == 0)
        {
            addBiomeWeight(0, 0, 1.0f);
        }

        float totalWeight = 0.0f;
        for (std::size_t i = 0; i < weightCount; ++i)
        {
            totalWeight += weightedBiomes[i].weight;
        }

        if (totalWeight <= std::numeric_limits<float>::epsilon())
        {
            totalWeight = 1.0f;
        }

        for (std::size_t i = 0; i < weightCount; ++i)
        {
            weightedBiomes[i].weight /= totalWeight;
        }

        const float nx = static_cast<float>(worldX) * 0.01f;
        const float nz = static_cast<float>(worldZ) * 0.01f;

        const float mainTerrain = noise_.fbm(nx, nz, 6, 0.5f, 2.0f);
        const float mountainNoise = noise_.ridge(nx * 0.4f, nz * 0.4f, 5, 2.1f, 0.5f);
        const float detailNoise = noise_.fbm(nx * 4.0f, nz * 4.0f, 8, 0.45f, 2.2f);
        const float mediumNoise = noise_.fbm(nx * 0.8f, nz * 0.8f, 7, 0.5f, 2.0f);

        const float combined = mainTerrain * 12.0f +
                               mountainNoise * 8.0f +
                               mediumNoise * 4.0f +
                               detailNoise * 2.0f;

        float blendedOffset = 0.0f;
        float blendedScale = 0.0f;
        float blendedMinHeight = 0.0f;
        float blendedMaxHeight = 0.0f;
        const BiomeDefinition* dominantBiome = nullptr;
        float dominantWeight = -1.0f;

        for (std::size_t i = 0; i < weightCount; ++i)
        {
            const auto& weightedBiome = weightedBiomes[i];
            blendedOffset += weightedBiome.biome->heightOffset * weightedBiome.weight;
            blendedScale += weightedBiome.biome->heightScale * weightedBiome.weight;
            blendedMinHeight += static_cast<float>(weightedBiome.biome->minHeight) * weightedBiome.weight;
            blendedMaxHeight += static_cast<float>(weightedBiome.biome->maxHeight) * weightedBiome.weight;

            if (weightedBiome.weight > dominantWeight)
            {
                dominantWeight = weightedBiome.weight;
                dominantBiome = weightedBiome.biome;
            }
        }

        dominantWeight = std::max(dominantWeight, 0.0f);
        if (dominantBiome == nullptr)
        {
            dominantBiome = &biomeForRegion(biomeRegionX, biomeRegionZ);
        }

        const float minHeight = std::clamp(blendedMinHeight, 0.0f, static_cast<float>(kChunkSizeY - 1));
        const float maxHeight = std::clamp(blendedMaxHeight, 0.0f, static_cast<float>(kChunkSizeY - 1));

        float targetHeight = blendedOffset + combined * blendedScale;
        targetHeight = std::clamp(targetHeight, minHeight, maxHeight);

        ColumnSample sample;
        sample.dominantBiome = dominantBiome;
        sample.dominantWeight = dominantWeight;
        sample.surfaceY = std::clamp(static_cast<int>(std::round(targetHeight)), 0, kChunkSizeY - 1);
        return sample;
<<<<<<< HEAD
=======

>>>>>>> 8507005c
    }
}

void ChunkManager::Impl::generateChunkBlocks(Chunk& chunk)
{
    std::vector<PendingStructureEdit> externalEdits;
    bool anySolid = false;

    {
        std::lock_guard<std::mutex> lock(chunk.meshMutex);
        std::fill(chunk.blocks.begin(), chunk.blocks.end(), BlockId::Air);

        const int baseWorldX = chunk.coord.x * kChunkSizeX;
        const int baseWorldZ = chunk.coord.z * kChunkSizeZ;

        std::array<ColumnSample, static_cast<std::size_t>(kChunkSizeX * kChunkSizeZ)> columnSamples{};
        for (int x = 0; x < kChunkSizeX; ++x)
        {
            for (int z = 0; z < kChunkSizeZ; ++z)
            {
                const int worldX = baseWorldX + x;
                const int worldZ = baseWorldZ + z;
                columnSamples[columnIndex(x, z)] = sampleColumn(worldX, worldZ);
            }
<<<<<<< HEAD
        }

=======

        }

>>>>>>> 8507005c
        auto setOrQueueBlock = [&](int worldX, int worldY, int worldZ, BlockId block, bool replaceSolid)
        {
            if (worldX < baseWorldX || worldX >= baseWorldX + kChunkSizeX ||
                worldZ < baseWorldZ || worldZ >= baseWorldZ + kChunkSizeZ)
            {
                return;
            }

            const glm::ivec3 worldPos{worldX, worldY, worldZ};
            const glm::ivec3 targetChunk = worldToChunkCoords(worldX, worldY, worldZ);
            if (targetChunk == chunk.coord)
            {
                const glm::ivec3 local = localBlockCoords(worldPos, targetChunk);
                if (local.y < 0 || local.y >= kChunkSizeY)
                {
                    return;
                }
<<<<<<< HEAD

                BlockId& destination = chunk.blocks[blockIndex(local.x, local.y, local.z)];
                if (!replaceSolid && destination != BlockId::Air)
                {
                    return;
                }

                destination = block;
                if (block != BlockId::Air)
                {
                    anySolid = true;
                }
            }
            else
=======

                BlockId& destination = chunk.blocks[blockIndex(local.x, local.y, local.z)];
                if (!replaceSolid && destination != BlockId::Air)
                {
                    return;
                }

                destination = block;
                if (block != BlockId::Air)
                {
                    anySolid = true;
                }
            }
            else

>>>>>>> 8507005c
            {
                externalEdits.push_back(PendingStructureEdit{targetChunk, worldPos, block, replaceSolid});
            }
        };

        for (int x = 0; x < kChunkSizeX; ++x)
        {
            for (int z = 0; z < kChunkSizeZ; ++z)
            {
                const ColumnSample& columnSample = columnSamples[columnIndex(x, z)];
                if (!columnSample.dominantBiome)
<<<<<<< HEAD
=======

>>>>>>> 8507005c
                {
                    continue;
                }

                const BiomeDefinition& biome = *columnSample.dominantBiome;
                const int surfaceY = columnSample.surfaceY;

<<<<<<< HEAD
                if (surfaceY < chunk.minWorldY)
                {
                    continue;
                }

                const int localSurface = surfaceY - chunk.minWorldY;
                const int columnFillTop = std::min(localSurface, kChunkSizeY - 1);

                for (int localY = 0; localY <= columnFillTop; ++localY)
                {
=======

                if (surfaceY < chunk.minWorldY)
                {
                    continue;
                }

                const int localSurface = surfaceY - chunk.minWorldY;
                const int columnFillTop = std::min(localSurface, kChunkSizeY - 1);

                for (int localY = 0; localY <= columnFillTop; ++localY)
                {
>>>>>>> 8507005c
                    const int worldY = chunk.minWorldY + localY;
                    BlockId block = BlockId::Air;
                    if (worldY < surfaceY)
                    {
                        block = biome.fillerBlock;
                    }
                    else if (worldY == surfaceY)
                    {
                        block = biome.surfaceBlock;
                    }

                    if (block != BlockId::Air)
<<<<<<< HEAD
=======

>>>>>>> 8507005c
                    {
                        anySolid = true;
                    }

                    chunk.blocks[blockIndex(x, localY, z)] = block;
                }

                if (surfaceY > chunk.maxWorldY)
                {
                    for (int localY = columnFillTop + 1; localY < kChunkSizeY; ++localY)
                    {
                        chunk.blocks[blockIndex(x, localY, z)] = biome.fillerBlock;
                        anySolid = true;
                    }
                }
            }
        }

        constexpr int kTreeMinHeight = 6;
        constexpr int kTreeMaxHeight = 8;
        constexpr int kTreeMaxRadius = 2;

        const int minWorldX = baseWorldX - kTreeMaxRadius;
        const int maxWorldX = baseWorldX + kChunkSizeX + kTreeMaxRadius - 1;
        const int minWorldZ = baseWorldZ - kTreeMaxRadius;
        const int maxWorldZ = baseWorldZ + kChunkSizeZ + kTreeMaxRadius - 1;

        for (int worldX = minWorldX; worldX <= maxWorldX; ++worldX)
        {
            for (int worldZ = minWorldZ; worldZ <= maxWorldZ; ++worldZ)
            {
                const ColumnSample columnSample = sampleColumn(worldX, worldZ);
                const BiomeDefinition& biome = *columnSample.dominantBiome;
                if (!biome.generatesTrees)
                {
                    continue;
                }

                constexpr float kTreeBiomeWeightThreshold = 0.55f;
                if (columnSample.dominantWeight < kTreeBiomeWeightThreshold)
<<<<<<< HEAD
                {
                    continue;
                }

                const int groundWorldY = columnSample.surfaceY;
                const int groundLocalY = groundWorldY - chunk.minWorldY;
                if (groundLocalY < 0 || groundLocalY >= kChunkSizeY)
                {
                    continue;
                }

                if (groundLocalY <= 2)
=======
>>>>>>> 8507005c
                {
                    continue;
                }

<<<<<<< HEAD
                const int localX = worldX - baseWorldX;
                const int localZ = worldZ - baseWorldZ;
                if (localX >= 0 && localX < kChunkSizeX && localZ >= 0 && localZ < kChunkSizeZ)
                {
=======
                const int groundWorldY = columnSample.surfaceY;
                const int groundLocalY = groundWorldY - chunk.minWorldY;
                if (groundLocalY < 0 || groundLocalY >= kChunkSizeY)
                {
                    continue;
                }

                if (groundLocalY <= 2)

                {
                    continue;
                }

                const int localX = worldX - baseWorldX;
                const int localZ = worldZ - baseWorldZ;
                if (localX >= 0 && localX < kChunkSizeX && localZ >= 0 && localZ < kChunkSizeZ)
                {
>>>>>>> 8507005c
                    const std::size_t blockIdx = blockIndex(localX, groundLocalY, localZ);
                    if (chunk.blocks[blockIdx] != biome.surfaceBlock)
                    {
                        continue;
                    }
                }

                const float density = noise_.fbm(static_cast<float>(worldX) * 0.05f,
                                                 static_cast<float>(worldZ) * 0.05f,
                                                 4,
                                                 0.55f,
                                                 2.0f);
                const float normalizedDensity = std::clamp((density + 1.0f) * 0.5f, 0.0f, 1.0f);
                const float randomValue = hashToUnitFloat(worldX, groundWorldY, worldZ);
                const float spawnThresholdBase = 0.015f + normalizedDensity * 0.02f;
                const float spawnThreshold = std::clamp(spawnThresholdBase * std::max(biome.treeDensityMultiplier, 0.0f), 0.0f, 1.0f);
                if (randomValue > spawnThreshold)
                {
                    continue;
                }

                bool terrainSuitable = true;
                for (int dx = -1; dx <= 1 && terrainSuitable; ++dx)
                {
                    for (int dz = -1; dz <= 1; ++dz)
                    {
                        if (dx == 0 && dz == 0)
                        {
                            continue;
                        }

                        const ColumnSample neighborSample = sampleColumn(worldX + dx, worldZ + dz);
                        const int neighborHeight = neighborSample.surfaceY;
                        if (std::abs(neighborHeight - groundWorldY) > 1)
<<<<<<< HEAD
=======

>>>>>>> 8507005c
                        {
                            terrainSuitable = false;
                            break;
                        }
                    }
                }
<<<<<<< HEAD

                if (!terrainSuitable)
                {
                    continue;
                }

                int trunkHeight = kTreeMinHeight +
                                  static_cast<int>(hashToUnitFloat(worldX, groundWorldY + 1, worldZ) *
                                                   static_cast<float>(kTreeMaxHeight - kTreeMinHeight + 1));
                trunkHeight = std::clamp(trunkHeight, kTreeMinHeight, kTreeMaxHeight);

                for (int dy = 0; dy < trunkHeight; ++dy)
                {
                    setOrQueueBlock(worldX, groundWorldY + dy, worldZ, BlockId::Wood, true);
                }

=======

                if (!terrainSuitable)
                {
                    continue;
                }

                int trunkHeight = kTreeMinHeight +
                                  static_cast<int>(hashToUnitFloat(worldX, groundWorldY + 1, worldZ) *
                                                   static_cast<float>(kTreeMaxHeight - kTreeMinHeight + 1));
                trunkHeight = std::clamp(trunkHeight, kTreeMinHeight, kTreeMaxHeight);

                for (int dy = 0; dy < trunkHeight; ++dy)
                {
                    setOrQueueBlock(worldX, groundWorldY + dy, worldZ, BlockId::Wood, true);
                }

>>>>>>> 8507005c
                const int canopyBaseWorld = groundWorldY + trunkHeight - 3;
                const int canopyTopWorld = groundWorldY + trunkHeight;
                for (int worldY = canopyBaseWorld; worldY <= canopyTopWorld; ++worldY)
                {
                    const int layer = worldY - canopyBaseWorld;
                    int radius = 2;
                    if (worldY >= canopyTopWorld - 1)
                    {
                        radius = 1;
                    }

                    for (int dx = -radius; dx <= radius; ++dx)
                    {
                        for (int dz = -radius; dz <= radius; ++dz)
                        {
                            if (std::abs(dx) == radius && std::abs(dz) == radius && radius > 1)
                            {
                                continue;
                            }

                            if (dx == 0 && dz == 0 && worldY <= groundWorldY + trunkHeight - 1)
                            {
                                continue;
                            }

                            if (layer == 0 && std::abs(dx) + std::abs(dz) > 3)
                            {
                                continue;
                            }
<<<<<<< HEAD

                            setOrQueueBlock(worldX + dx, worldY, worldZ + dz, BlockId::Leaves, false);
                        }
=======

                            setOrQueueBlock(worldX + dx, worldY, worldZ + dz, BlockId::Leaves, false);
                        }

>>>>>>> 8507005c
                    }
                }
            }
        }

        const bool appliedPending = applyPendingStructureEditsLocked(chunk);
        if (appliedPending)
        {
            anySolid = true;
        }

        chunk.hasBlocks = anySolid;
        columnManager_.updateChunk(chunk);
    }

    if (!externalEdits.empty())
    {
        dispatchStructureEdits(externalEdits);
    }
}

bool ChunkManager::Impl::applyPendingStructureEditsLocked(Chunk& chunk)
{
    std::vector<PendingStructureEdit> edits;
    {
        std::lock_guard<std::mutex> lock(pendingStructureMutex_);
        auto it = pendingStructureEdits_.find(chunk.coord);
        if (it != pendingStructureEdits_.end())
        {
            edits = std::move(it->second);
            pendingStructureEdits_.erase(it);
        }
    }

    bool wroteSolid = false;
    for (const PendingStructureEdit& edit : edits)
    {
        const glm::ivec3 local = localBlockCoords(edit.worldPos, chunk.coord);
        if (local.x < 0 || local.x >= kChunkSizeX ||
            local.y < 0 || local.y >= kChunkSizeY ||
            local.z < 0 || local.z >= kChunkSizeZ)
        {
            continue;
        }

        BlockId& destination = chunk.blocks[blockIndex(local.x, local.y, local.z)];
        if (!edit.replaceSolid && destination != BlockId::Air)
        {
            continue;
        }

        destination = edit.block;
        if (edit.block != BlockId::Air)
        {
            wroteSolid = true;
        }
    }

    return wroteSolid;
}

void ChunkManager::Impl::dispatchStructureEdits(const std::vector<PendingStructureEdit>& edits)
{
    if (edits.empty())
    {
        return;
    }

    std::unordered_set<glm::ivec3, ChunkHasher> touchedChunks;
    touchedChunks.reserve(edits.size());

    {
        std::lock_guard<std::mutex> lock(pendingStructureMutex_);
        for (const PendingStructureEdit& edit : edits)
        {
            pendingStructureEdits_[edit.chunkCoord].push_back(edit);
            touchedChunks.insert(edit.chunkCoord);
        }
    }

    for (const glm::ivec3& coord : touchedChunks)
    {
        auto chunk = getChunkShared(coord);
        if (!chunk)
        {
            continue;
        }

        ChunkState state = chunk->state.load(std::memory_order_acquire);
        if (state == ChunkState::Generating)
        {
            continue;
        }

        bool wroteSolid = false;
        {
            std::lock_guard<std::mutex> lock(chunk->meshMutex);
            wroteSolid = applyPendingStructureEditsLocked(*chunk);
            if (wroteSolid)
            {
                chunk->hasBlocks = true;
                columnManager_.updateChunk(*chunk);
            }
        }

        if (!wroteSolid)
        {
            continue;
        }

        if (state == ChunkState::Uploaded || state == ChunkState::Ready || state == ChunkState::Remeshing)
        {
            chunk->state.store(ChunkState::Remeshing, std::memory_order_release);
            enqueueJob(chunk, JobType::Mesh, coord);
        }
    }
}

bool ChunkManager::Impl::chunkHasSolidBlocks(const Chunk& chunk) noexcept
{
    return std::any_of(chunk.blocks.begin(), chunk.blocks.end(), [](BlockId block) { return block != BlockId::Air; });
<<<<<<< HEAD
=======

>>>>>>> 8507005c
}

ChunkManager::ChunkManager(unsigned seed)
    : impl_(std::make_unique<Impl>(seed))
{
}

ChunkManager::~ChunkManager() = default;

void ChunkManager::setAtlasTexture(GLuint texture) noexcept
{
    impl_->setAtlasTexture(texture);
}

void ChunkManager::setBlockTextureAtlasConfig(const glm::ivec2& textureSizePixels, int tileSizePixels)
{
    impl_->setBlockTextureAtlasConfig(textureSizePixels, tileSizePixels);
}

void ChunkManager::update(const glm::vec3& cameraPos)
{
    impl_->update(cameraPos);
}

void ChunkManager::render(GLuint shaderProgram,
                          const glm::mat4& viewProj,
                          const glm::vec3& cameraPos,
                          const Frustum& frustum,
                          const ChunkShaderUniformLocations& uniforms) const
{
    impl_->render(shaderProgram, viewProj, cameraPos, frustum, uniforms);
}

float ChunkManager::surfaceHeight(float worldX, float worldZ) const noexcept
{
    return impl_->surfaceHeight(worldX, worldZ);
}

void ChunkManager::clear()
{
    impl_->clear();
}

bool ChunkManager::destroyBlock(const glm::ivec3& worldPos)
{
    return impl_->destroyBlock(worldPos);
}

bool ChunkManager::placeBlock(const glm::ivec3& targetBlockPos, const glm::ivec3& faceNormal)
{
    return impl_->placeBlock(targetBlockPos, faceNormal);
}

RaycastHit ChunkManager::raycast(const glm::vec3& origin, const glm::vec3& direction) const
{
    return impl_->raycast(origin, direction);
}

void ChunkManager::updateHighlight(const glm::vec3& cameraPos, const glm::vec3& cameraDirection)
{
    impl_->updateHighlight(cameraPos, cameraDirection);
}

void ChunkManager::toggleViewDistance()
{
    impl_->toggleViewDistance();
}

int ChunkManager::viewDistance() const noexcept
{
    return impl_->viewDistance();
}

void ChunkManager::setRenderDistance(int distance) noexcept
{
    impl_->setRenderDistance(distance);
}

BlockId ChunkManager::blockAt(const glm::ivec3& worldPos) const noexcept
{
    return impl_->blockAt(worldPos);
}

glm::vec3 ChunkManager::findSafeSpawnPosition(float worldX, float worldZ) const
{
    return impl_->findSafeSpawnPosition(worldX, worldZ);
}

ChunkProfilingSnapshot ChunkManager::sampleProfilingSnapshot()
{
    return impl_->sampleProfilingSnapshot();
}
<|MERGE_RESOLUTION|>--- conflicted
+++ resolved
@@ -255,7 +255,6 @@
           maxWorldY(minWorldY + kChunkSizeY - 1),
           blocks(kChunkBlockCount, BlockId::Air),
           state(ChunkState::Empty)
-<<<<<<< HEAD
     {
     }
 
@@ -286,12 +285,7 @@
         inFlight.store(0, std::memory_order_relaxed);
     }
 
-=======
-
-    {
-    }
-
->>>>>>> 8507005c
+
     glm::ivec3 coord;
     int minWorldY{0};
     int maxWorldY{0};
@@ -341,10 +335,7 @@
     {
         std::size_t hash = static_cast<std::size_t>(v.x) * 73856093u;
         hash ^= static_cast<std::size_t>(v.y) * 19349663u;
-<<<<<<< HEAD
-=======
-
->>>>>>> 8507005c
+
         return hash;
     }
 };
@@ -520,10 +511,8 @@
     void uploadChunkMesh(Chunk& chunk);
     void buildChunkMeshAsync(Chunk& chunk);
     static glm::ivec3 worldToChunkCoords(int worldX, int worldY, int worldZ) noexcept;
-<<<<<<< HEAD
     std::shared_ptr<Chunk> acquireChunk(const glm::ivec3& coord);
-=======
->>>>>>> 8507005c
+
     std::shared_ptr<Chunk> getChunkShared(const glm::ivec3& coord) noexcept;
     std::shared_ptr<const Chunk> getChunkShared(const glm::ivec3& coord) const noexcept;
     Chunk* getChunk(const glm::ivec3& coord) noexcept;
@@ -534,11 +523,8 @@
     bool applyPendingStructureEditsLocked(Chunk& chunk);
     void dispatchStructureEdits(const std::vector<PendingStructureEdit>& edits);
     static bool chunkHasSolidBlocks(const Chunk& chunk) noexcept;
-<<<<<<< HEAD
     void recycleChunkObject(std::shared_ptr<Chunk> chunk);
-=======
-
->>>>>>> 8507005c
+
 
     glm::vec2 atlasTileScale_{1.0f, 1.0f};
     struct FaceUV
@@ -568,10 +554,7 @@
     ColumnManager columnManager_;
     std::unordered_map<glm::ivec3, std::vector<PendingStructureEdit>, ChunkHasher> pendingStructureEdits_;
     mutable std::mutex pendingStructureMutex_;
-<<<<<<< HEAD
-=======
-
->>>>>>> 8507005c
+
     std::vector<std::thread> workerThreads_;
     std::atomic<bool> shouldStop_;
 
@@ -1132,20 +1115,14 @@
     const int wz = static_cast<int>(std::floor(worldZ));
     const int cachedHeight = columnManager_.highestSolidBlock(wx, wz);
     if (cachedHeight != ColumnManager::kNoHeight)
-<<<<<<< HEAD
-=======
-
->>>>>>> 8507005c
+
     {
         return static_cast<float>(cachedHeight + 1);
     }
 
     const ColumnSample sample = sampleColumn(wx, wz);
     return static_cast<float>(sample.surfaceY + 1);
-<<<<<<< HEAD
-=======
-
->>>>>>> 8507005c
+
 }
 
 void ChunkManager::Impl::clear()
@@ -1193,11 +1170,8 @@
         {
             columnManager_.removeChunk(*chunk);
             recycleChunkGPU(*chunk);
-<<<<<<< HEAD
             recycleChunkObject(std::move(chunk));
-=======
-        }
->>>>>>> 8507005c
+
         }
     }
 
@@ -1215,10 +1189,7 @@
         std::lock_guard<std::mutex> lock(pendingStructureMutex_);
         pendingStructureEdits_.clear();
     }
-<<<<<<< HEAD
-=======
-
->>>>>>> 8507005c
+
 }
 
 bool ChunkManager::Impl::destroyBlock(const glm::ivec3& worldPos)
@@ -1242,10 +1213,7 @@
         return false;
     }
     const std::size_t blockIdx = blockIndex(local.x, local.y, local.z);
-<<<<<<< HEAD
-=======
-
->>>>>>> 8507005c
+
 
     {
         std::lock_guard<std::mutex> lock(chunk->meshMutex);
@@ -1259,20 +1227,14 @@
         {
             chunk->hasBlocks = chunkHasSolidBlocks(*chunk);
         }
-<<<<<<< HEAD
-=======
-
->>>>>>> 8507005c
+
         columnManager_.updateColumn(*chunk, local.x, local.z);
         chunk->state.store(ChunkState::Remeshing, std::memory_order_release);
     }
 
     enqueueJob(chunk, JobType::Mesh, chunkCoord);
     markNeighborsForRemeshingIfNeeded(chunkCoord, local.x, local.y, local.z);
-<<<<<<< HEAD
-=======
-
->>>>>>> 8507005c
+
     return true;
 }
 
@@ -1299,10 +1261,7 @@
         return false;
     }
     const std::size_t blockIdx = blockIndex(local.x, local.y, local.z);
-<<<<<<< HEAD
-=======
-
->>>>>>> 8507005c
+
 
     {
         std::lock_guard<std::mutex> lock(chunk->meshMutex);
@@ -1313,20 +1272,14 @@
 
         chunk->blocks[blockIdx] = BlockId::Grass;
         chunk->hasBlocks = true;
-<<<<<<< HEAD
-=======
-
->>>>>>> 8507005c
+
         columnManager_.updateColumn(*chunk, local.x, local.z);
         chunk->state.store(ChunkState::Remeshing, std::memory_order_release);
     }
 
     enqueueJob(chunk, JobType::Mesh, chunkCoord);
     markNeighborsForRemeshingIfNeeded(chunkCoord, local.x, local.y, local.z);
-<<<<<<< HEAD
-=======
-
->>>>>>> 8507005c
+
     return true;
 }
 
@@ -1508,10 +1461,7 @@
         return BlockId::Air;
     }
     return chunk->blocks[blockIndex(local.x, local.y, local.z)];
-<<<<<<< HEAD
-=======
-
->>>>>>> 8507005c
+
 }
 
 glm::vec3 ChunkManager::Impl::findSafeSpawnPosition(float worldX, float worldZ) const
@@ -2578,7 +2528,6 @@
 }
 
 glm::ivec3 ChunkManager::Impl::worldToChunkCoords(int worldX, int worldY, int worldZ) noexcept
-<<<<<<< HEAD
 {
     return {floorDiv(worldX, kChunkSizeX), floorDiv(worldY, kChunkSizeY), floorDiv(worldZ, kChunkSizeZ)};
 }
@@ -2602,10 +2551,7 @@
 
     chunk->reset(coord);
     return chunk;
-=======
-{
-    return {floorDiv(worldX, kChunkSizeX), floorDiv(worldY, kChunkSizeY), floorDiv(worldZ, kChunkSizeZ)};
->>>>>>> 8507005c
+
 }
 
 std::shared_ptr<Chunk> ChunkManager::Impl::getChunkShared(const glm::ivec3& coord) noexcept
@@ -2682,10 +2628,7 @@
     if (localZ == kChunkSizeZ - 1)
     {
         queueNeighbor(coord + glm::ivec3{0, 0, 1});
-<<<<<<< HEAD
-=======
-
->>>>>>> 8507005c
+
     }
 
     if (localY == 0)
@@ -2701,10 +2644,7 @@
 
 ColumnSample ChunkManager::Impl::sampleColumn(int worldX, int worldZ) const
 {
-<<<<<<< HEAD
-=======
-
->>>>>>> 8507005c
+
     auto biomeForRegion = [&](int regionX, int regionZ) -> const BiomeDefinition&
     {
         const float selector = hashToUnitFloat(regionX, 31, regionZ);
@@ -2906,10 +2846,7 @@
         sample.dominantWeight = dominantWeight;
         sample.surfaceY = std::clamp(static_cast<int>(std::round(targetHeight)), 0, kChunkSizeY - 1);
         return sample;
-<<<<<<< HEAD
-=======
-
->>>>>>> 8507005c
+
     }
 }
 
@@ -2934,14 +2871,9 @@
                 const int worldZ = baseWorldZ + z;
                 columnSamples[columnIndex(x, z)] = sampleColumn(worldX, worldZ);
             }
-<<<<<<< HEAD
-        }
-
-=======
-
-        }
-
->>>>>>> 8507005c
+        }
+
+
         auto setOrQueueBlock = [&](int worldX, int worldY, int worldZ, BlockId block, bool replaceSolid)
         {
             if (worldX < baseWorldX || worldX >= baseWorldX + kChunkSizeX ||
@@ -2959,7 +2891,6 @@
                 {
                     return;
                 }
-<<<<<<< HEAD
 
                 BlockId& destination = chunk.blocks[blockIndex(local.x, local.y, local.z)];
                 if (!replaceSolid && destination != BlockId::Air)
@@ -2974,23 +2905,7 @@
                 }
             }
             else
-=======
-
-                BlockId& destination = chunk.blocks[blockIndex(local.x, local.y, local.z)];
-                if (!replaceSolid && destination != BlockId::Air)
-                {
-                    return;
-                }
-
-                destination = block;
-                if (block != BlockId::Air)
-                {
-                    anySolid = true;
-                }
-            }
-            else
-
->>>>>>> 8507005c
+
             {
                 externalEdits.push_back(PendingStructureEdit{targetChunk, worldPos, block, replaceSolid});
             }
@@ -3002,10 +2917,7 @@
             {
                 const ColumnSample& columnSample = columnSamples[columnIndex(x, z)];
                 if (!columnSample.dominantBiome)
-<<<<<<< HEAD
-=======
-
->>>>>>> 8507005c
+
                 {
                     continue;
                 }
@@ -3013,7 +2925,6 @@
                 const BiomeDefinition& biome = *columnSample.dominantBiome;
                 const int surfaceY = columnSample.surfaceY;
 
-<<<<<<< HEAD
                 if (surfaceY < chunk.minWorldY)
                 {
                     continue;
@@ -3024,19 +2935,7 @@
 
                 for (int localY = 0; localY <= columnFillTop; ++localY)
                 {
-=======
-
-                if (surfaceY < chunk.minWorldY)
-                {
-                    continue;
-                }
-
-                const int localSurface = surfaceY - chunk.minWorldY;
-                const int columnFillTop = std::min(localSurface, kChunkSizeY - 1);
-
-                for (int localY = 0; localY <= columnFillTop; ++localY)
-                {
->>>>>>> 8507005c
+
                     const int worldY = chunk.minWorldY + localY;
                     BlockId block = BlockId::Air;
                     if (worldY < surfaceY)
@@ -3049,10 +2948,7 @@
                     }
 
                     if (block != BlockId::Air)
-<<<<<<< HEAD
-=======
-
->>>>>>> 8507005c
+
                     {
                         anySolid = true;
                     }
@@ -3093,7 +2989,6 @@
 
                 constexpr float kTreeBiomeWeightThreshold = 0.55f;
                 if (columnSample.dominantWeight < kTreeBiomeWeightThreshold)
-<<<<<<< HEAD
                 {
                     continue;
                 }
@@ -3106,36 +3001,16 @@
                 }
 
                 if (groundLocalY <= 2)
-=======
->>>>>>> 8507005c
+
                 {
                     continue;
                 }
 
-<<<<<<< HEAD
                 const int localX = worldX - baseWorldX;
                 const int localZ = worldZ - baseWorldZ;
                 if (localX >= 0 && localX < kChunkSizeX && localZ >= 0 && localZ < kChunkSizeZ)
                 {
-=======
-                const int groundWorldY = columnSample.surfaceY;
-                const int groundLocalY = groundWorldY - chunk.minWorldY;
-                if (groundLocalY < 0 || groundLocalY >= kChunkSizeY)
-                {
-                    continue;
-                }
-
-                if (groundLocalY <= 2)
-
-                {
-                    continue;
-                }
-
-                const int localX = worldX - baseWorldX;
-                const int localZ = worldZ - baseWorldZ;
-                if (localX >= 0 && localX < kChunkSizeX && localZ >= 0 && localZ < kChunkSizeZ)
-                {
->>>>>>> 8507005c
+
                     const std::size_t blockIdx = blockIndex(localX, groundLocalY, localZ);
                     if (chunk.blocks[blockIdx] != biome.surfaceBlock)
                     {
@@ -3170,17 +3045,13 @@
                         const ColumnSample neighborSample = sampleColumn(worldX + dx, worldZ + dz);
                         const int neighborHeight = neighborSample.surfaceY;
                         if (std::abs(neighborHeight - groundWorldY) > 1)
-<<<<<<< HEAD
-=======
-
->>>>>>> 8507005c
+
                         {
                             terrainSuitable = false;
                             break;
                         }
                     }
                 }
-<<<<<<< HEAD
 
                 if (!terrainSuitable)
                 {
@@ -3197,24 +3068,7 @@
                     setOrQueueBlock(worldX, groundWorldY + dy, worldZ, BlockId::Wood, true);
                 }
 
-=======
-
-                if (!terrainSuitable)
-                {
-                    continue;
-                }
-
-                int trunkHeight = kTreeMinHeight +
-                                  static_cast<int>(hashToUnitFloat(worldX, groundWorldY + 1, worldZ) *
-                                                   static_cast<float>(kTreeMaxHeight - kTreeMinHeight + 1));
-                trunkHeight = std::clamp(trunkHeight, kTreeMinHeight, kTreeMaxHeight);
-
-                for (int dy = 0; dy < trunkHeight; ++dy)
-                {
-                    setOrQueueBlock(worldX, groundWorldY + dy, worldZ, BlockId::Wood, true);
-                }
-
->>>>>>> 8507005c
+
                 const int canopyBaseWorld = groundWorldY + trunkHeight - 3;
                 const int canopyTopWorld = groundWorldY + trunkHeight;
                 for (int worldY = canopyBaseWorld; worldY <= canopyTopWorld; ++worldY)
@@ -3244,16 +3098,10 @@
                             {
                                 continue;
                             }
-<<<<<<< HEAD
 
                             setOrQueueBlock(worldX + dx, worldY, worldZ + dz, BlockId::Leaves, false);
                         }
-=======
-
-                            setOrQueueBlock(worldX + dx, worldY, worldZ + dz, BlockId::Leaves, false);
-                        }
-
->>>>>>> 8507005c
+
                     }
                 }
             }
@@ -3375,10 +3223,7 @@
 bool ChunkManager::Impl::chunkHasSolidBlocks(const Chunk& chunk) noexcept
 {
     return std::any_of(chunk.blocks.begin(), chunk.blocks.end(), [](BlockId block) { return block != BlockId::Air; });
-<<<<<<< HEAD
-=======
-
->>>>>>> 8507005c
+
 }
 
 ChunkManager::ChunkManager(unsigned seed)
