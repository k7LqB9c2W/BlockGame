// chunk_manager.cpp
// Implements the chunk streaming, terrain generation, and GPU upload subsystem.

#include "chunk_manager.h"

#include <algorithm>
#include <array>
#include <atomic>
#include <chrono>
#include <cmath>
#include <condition_variable>
#include <deque>
#include <iostream>
#include <limits>
#include <map>
#include <memory>
#include <mutex>
#include <numeric>
#include <queue>
#include <random>
#include <stdexcept>
#include <thread>
#include <unordered_map>
#include <utility>
#include <vector>

#include <glm/gtc/matrix_transform.hpp>
#include <glm/gtc/type_ptr.hpp>

float computeFarPlaneForViewDistance(int viewDistance) noexcept
{
    const float horizontalSpan = static_cast<float>(viewDistance + 1) * static_cast<float>(std::max(kChunkSizeX, kChunkSizeZ));
    const float diagonal = std::sqrt(2.0f) * horizontalSpan;
    return std::max(diagonal + kFarPlanePadding, kDefaultFarPlane);
}

float kFarPlane = computeFarPlaneForViewDistance(kDefaultViewDistance);

Frustum Frustum::fromMatrix(const glm::mat4& matrix)
{
    Frustum frustum;
    const glm::vec4 row0(matrix[0][0], matrix[1][0], matrix[2][0], matrix[3][0]);
    const glm::vec4 row1(matrix[0][1], matrix[1][1], matrix[2][1], matrix[3][1]);
    const glm::vec4 row2(matrix[0][2], matrix[1][2], matrix[2][2], matrix[3][2]);
    const glm::vec4 row3(matrix[0][3], matrix[1][3], matrix[2][3], matrix[3][3]);

    frustum.planes[0] = row3 + row0; // Left
    frustum.planes[1] = row3 - row0; // Right
    frustum.planes[2] = row3 + row1; // Bottom
    frustum.planes[3] = row3 - row1; // Top
    frustum.planes[4] = row3 + row2; // Near
    frustum.planes[5] = row3 - row2; // Far

    for (auto& plane : frustum.planes)
    {
        const float length = std::sqrt(plane.x * plane.x + plane.y * plane.y + plane.z * plane.z);
        if (length > 0.0f)
        {
            plane /= length;
        }
    }

    return frustum;
}

bool Frustum::intersectsAABB(const glm::vec3& minCorner, const glm::vec3& maxCorner) const noexcept
{
    for (const auto& plane : planes)
    {
        glm::vec3 positiveVertex = minCorner;
        if (plane.x >= 0.0f) positiveVertex.x = maxCorner.x;
        if (plane.y >= 0.0f) positiveVertex.y = maxCorner.y;
        if (plane.z >= 0.0f) positiveVertex.z = maxCorner.z;

        if (glm::dot(glm::vec3(plane), positiveVertex) + plane.w < 0.0f)
        {
            return false;
        }
    }
    return true;
}

namespace
{
struct Vertex
{
    glm::vec3 position;
    glm::vec3 normal;
    glm::vec2 tileCoord;
    glm::vec2 atlasBase;
    glm::vec2 atlasSize;
};

inline int floorDiv(int value, int divisor) noexcept
{
    int quotient = value / divisor;
    int remainder = value % divisor;
    if ((remainder != 0) && ((remainder < 0) != (divisor < 0)))
    {
        --quotient;
    }
    return quotient;
}

inline int wrapIndex(int value, int modulus) noexcept
{
    int result = value % modulus;
    if (result < 0)
    {
        result += modulus;
    }
    return result;
}

inline glm::ivec3 localBlockCoords(const glm::ivec3& worldPos, const glm::ivec3& chunkCoord) noexcept
{
    return {
        worldPos.x - chunkCoord.x * kChunkSizeX,
        worldPos.y - chunkCoord.y * kChunkSizeY,
        worldPos.z - chunkCoord.z * kChunkSizeZ
    };
}

enum class BlockFace : std::uint8_t
{
    Top = 0,
    Bottom,
    North,
    South,
    East,
    West,
    Count
};

constexpr std::size_t toIndex(BlockFace face) noexcept
{
    return static_cast<std::size_t>(face);
}

constexpr std::size_t kBlockFaceCount = toIndex(BlockFace::Count);

inline std::size_t blockIndex(int x, int y, int z) noexcept
{
    return static_cast<std::size_t>(y) * (kChunkSizeX * kChunkSizeZ) + static_cast<std::size_t>(z) * kChunkSizeX + static_cast<std::size_t>(x);
}

inline std::size_t columnIndex(int x, int z) noexcept
{
    return static_cast<std::size_t>(z) * kChunkSizeX + static_cast<std::size_t>(x);
}

enum class BiomeId : std::uint8_t
{
    Grasslands = 0,
    Forest,
    Desert,
    Ocean,
    Count
};

constexpr std::size_t toIndex(BiomeId biome) noexcept
{
    return static_cast<std::size_t>(biome);
}

struct BiomeDefinition
{
    BiomeId id;
    const char* name;
    BlockId surfaceBlock;
    BlockId fillerBlock;
    bool generatesTrees;
    float treeDensityMultiplier;
    float heightOffset;
    float heightScale;
    int minHeight;
    int maxHeight;
};

constexpr std::size_t kBiomeCount = toIndex(BiomeId::Count);

constexpr std::array<BiomeDefinition, kBiomeCount> kBiomeDefinitions{ {
    {BiomeId::Grasslands, "Grasslands", BlockId::Grass, BlockId::Grass, false, 0.0f, 16.0f, 1.0f, 2, kChunkSizeY - 3},
    {BiomeId::Forest, "Forest", BlockId::Grass, BlockId::Grass, true, 3.5f, 18.0f, 1.1f, 3, kChunkSizeY - 3},
    {BiomeId::Desert, "Desert", BlockId::Sand, BlockId::Sand, false, 0.0f, 12.0f, 0.5f, 1, kChunkSizeY - 4},
    {BiomeId::Ocean, "Ocean", BlockId::Water, BlockId::Water, false, 0.0f, 20.0f, 0.0f, 6, kChunkSizeY - 2},
} };

struct ColumnSample
{
    const BiomeDefinition* dominantBiome{nullptr};
    float dominantWeight{0.0f};
    int surfaceY{0};
};

// To introduce a new biome:
// 1. Extend BiomeId before Count.
// 2. Append a definition to kBiomeDefinitions with the desired blocks and tuning parameters.
// 3. Provide textures for any new blocks in setBlockTextureAtlasConfig.

inline float hashToUnitFloat(int x, int y, int z) noexcept
{
    std::uint32_t h = static_cast<std::uint32_t>(x * 374761393 + y * 668265263 + z * 2147483647);
    h = (h ^ (h >> 13)) * 1274126177u;
    h ^= (h >> 16);
    return static_cast<float>(h & 0xFFFFFFu) / static_cast<float>(0xFFFFFFu);
}

struct MeshData
{
    std::vector<Vertex> vertices;
    std::vector<std::uint32_t> indices;

    MeshData()
    {
        vertices.reserve(4096);
        indices.reserve(6144);
    }

    void clear()
    {
        vertices.clear();
        indices.clear();
    }

    bool empty() const
    {
        return vertices.empty() || indices.empty();
    }
};

enum class ChunkState : std::uint8_t
{
    Empty = 0,
    Generating,
    Meshing,
    Ready,
    Uploaded,
    Remeshing
};

enum class JobType : std::uint8_t
{
    Generate = 0,
    Mesh = 1
};

struct Chunk
{
    explicit Chunk(const glm::ivec3& c)
        : coord(c),
          minWorldY(c.y * kChunkSizeY),
          maxWorldY(minWorldY + kChunkSizeY - 1),
          blocks(kChunkBlockCount, BlockId::Air),
<<<<<<< HEAD
          state(ChunkState::Empty)
=======
          state(ChunkState::Empty),
          columnMaxHeights(kChunkSizeX * kChunkSizeZ, -1)
>>>>>>> cc0c190d
    {
    }

    glm::ivec3 coord;
    int minWorldY{0};
    int maxWorldY{0};
    std::vector<BlockId> blocks;
    std::atomic<ChunkState> state;

    GLuint vao{0};
    GLuint vbo{0};
    GLuint ibo{0};
    GLsizei indexCount{0};
    std::size_t vertexCapacity{0};
    std::size_t indexCapacity{0};
    bool queuedForUpload{false};

    mutable std::mutex meshMutex;
    MeshData meshData;
    bool meshReady{false};
    std::atomic<int> inFlight{0};
};

struct ChunkHasher
{
    std::size_t operator()(const glm::ivec3& v) const noexcept
<<<<<<< HEAD
    {
        std::size_t hash = static_cast<std::size_t>(v.x) * 73856093u;
        hash ^= static_cast<std::size_t>(v.y) * 19349663u;
        hash ^= static_cast<std::size_t>(v.z) * 83492791u;
        return hash;
    }
};

struct ColumnHasher
{
    std::size_t operator()(const glm::ivec2& v) const noexcept
    {
        std::size_t hash = static_cast<std::size_t>(v.x) * 73856093u;
        hash ^= static_cast<std::size_t>(v.y) * 19349663u;
=======
    {
        std::size_t hash = static_cast<std::size_t>(v.x) * 73856093u;
        hash ^= static_cast<std::size_t>(v.y) * 19349663u;
        hash ^= static_cast<std::size_t>(v.z) * 83492791u;
>>>>>>> cc0c190d
        return hash;
    }
};

struct Job
{
    JobType type;
    glm::ivec3 chunkCoord;
    std::shared_ptr<Chunk> chunk;

    Job(JobType t, const glm::ivec3& coord, std::shared_ptr<Chunk> c)
        : type(t), chunkCoord(coord), chunk(std::move(c)) {}
};

class JobQueue
{
public:
    void push(const Job& job);
    bool tryPop(Job& job);
    Job waitAndPop();
    void stop();
    bool empty() const;
    void updatePriorityOrigin(const glm::ivec3& origin);

private:
    struct PrioritizedJob
    {
        Job job;
        int distance{0};
        int priorityBias{0};
        std::uint64_t sequence{0};
    };

    struct JobComparer
    {
        bool operator()(const PrioritizedJob& lhs, const PrioritizedJob& rhs) const;
    };

    PrioritizedJob wrap(const Job& job);
    static int manhattanDistance(const glm::ivec3& a, const glm::ivec3& b) noexcept;
    void rebuildLocked();

    mutable std::mutex mutex_;
    std::condition_variable condition_;
    std::atomic<bool> shouldStop_{false};
    glm::ivec3 priorityOrigin_{0, 0, 0};
    std::priority_queue<PrioritizedJob, std::vector<PrioritizedJob>, JobComparer> priorityQueue_;
    std::uint64_t nextSequence_{0};
};

class ColumnManager
{
public:
    static constexpr int kNoHeight = std::numeric_limits<int>::min();

    void updateChunk(const Chunk& chunk);
    void updateColumn(const Chunk& chunk, int localX, int localZ);
    void removeChunk(const Chunk& chunk);
    void clear();

    int highestSolidBlock(int worldX, int worldZ) const noexcept;

private:
    struct ColumnData
    {
        std::unordered_map<int, int> slabHeights;
        int highestWorldY{kNoHeight};
    };

    static glm::ivec2 columnKey(const glm::ivec3& chunkCoord, int localX, int localZ) noexcept;
    static int scanColumnHighestWorld(const Chunk& chunk, int localX, int localZ) noexcept;
    static int computeHighest(const ColumnData& data) noexcept;
    void applyHeightLocked(const glm::ivec2& key, int chunkY, int highestWorldY);

    mutable std::mutex mutex_;
    std::unordered_map<glm::ivec2, ColumnData, ColumnHasher> columns_;
};

class PerlinNoise
{
public:
    explicit PerlinNoise(unsigned seed = 2025u);

    float noise(float x, float y) const noexcept;
    float fbm(float x, float y, int octaves, float persistence, float lacunarity) const noexcept;
    float ridge(float x, float y, int octaves, float lacunarity, float gain) const noexcept;

private:
    std::array<int, 512> permutation_{};

    static float fade(float t) noexcept;
    static float lerp(float a, float b, float t) noexcept;
    static float grad(int hash, float x, float y) noexcept;
};

} // namespace

struct ChunkManager::Impl
{
    explicit Impl(unsigned seed);
    ~Impl();

    void setAtlasTexture(GLuint texture) noexcept;
    void setBlockTextureAtlasConfig(const glm::ivec2& textureSizePixels, int tileSizePixels);
    void update(const glm::vec3& cameraPos);
    void render(GLuint shaderProgram,
                const glm::mat4& viewProj,
                const glm::vec3& cameraPos,
                const Frustum& frustum,
                const ChunkShaderUniformLocations& uniforms) const;

    float surfaceHeight(float worldX, float worldZ) const noexcept;
    void clear();

    bool destroyBlock(const glm::ivec3& worldPos);
    bool placeBlock(const glm::ivec3& targetBlockPos, const glm::ivec3& faceNormal);

    RaycastHit raycast(const glm::vec3& origin, const glm::vec3& direction) const;
    void updateHighlight(const glm::vec3& cameraPos, const glm::vec3& cameraDirection);

    void toggleViewDistance();
    int viewDistance() const noexcept;
    void setRenderDistance(int distance) noexcept;

    BlockId blockAt(const glm::ivec3& worldPos) const noexcept;
    glm::vec3 findSafeSpawnPosition(float worldX, float worldZ) const;

private:
    void startWorkerThreads();
    void stopWorkerThreads();
    void workerThreadFunction();
    void enqueueJob(const std::shared_ptr<Chunk>& chunk, JobType type, const glm::ivec3& coord);
    void processJob(const Job& job);
    std::shared_ptr<Chunk> popNextChunkForUpload();
    void queueChunkForUpload(const std::shared_ptr<Chunk>& chunk);
    void requeueChunkForUpload(const std::shared_ptr<Chunk>& chunk, bool toFront);

    struct BufferEntry
    {
        GLuint vao{0};
        GLuint vbo{0};
        GLuint ibo{0};
        std::size_t vertexCapacity{0};
        std::size_t indexCapacity{0};
    };

    static std::size_t bucketForSize(std::size_t bytes) noexcept;
    BufferEntry acquireBufferEntry(std::size_t vertexBytes, std::size_t indexBytes);
    void releaseChunkBuffers(Chunk& chunk);
    void ensureChunkBuffers(Chunk& chunk, std::size_t vertexBytes, std::size_t indexBytes);
    void recycleChunkGPU(Chunk& chunk);
    void destroyBufferPool();

    struct RingProgress
    {
        bool fullyLoaded{false};
        bool budgetExhausted{false};
    };

    RingProgress ensureVolume(const glm::ivec3& center, int horizontalRadius, int verticalRadius, int& jobBudget);
    void removeDistantChunks(const glm::ivec3& center, int horizontalThreshold, int verticalThreshold);
    bool ensureChunkAsync(const glm::ivec3& coord);
    void uploadReadyMeshes();
    void uploadChunkMesh(Chunk& chunk);
    void buildChunkMeshAsync(Chunk& chunk);
    static glm::ivec3 worldToChunkCoords(int worldX, int worldY, int worldZ) noexcept;
    std::shared_ptr<Chunk> getChunkShared(const glm::ivec3& coord) noexcept;
    std::shared_ptr<const Chunk> getChunkShared(const glm::ivec3& coord) const noexcept;
    Chunk* getChunk(const glm::ivec3& coord) noexcept;
    const Chunk* getChunk(const glm::ivec3& coord) const noexcept;
    void markNeighborsForRemeshingIfNeeded(const glm::ivec3& coord, int localX, int localY, int localZ);
<<<<<<< HEAD
=======
    void recomputeColumnHeight(Chunk& chunk, int localX, int localZ) noexcept;
>>>>>>> cc0c190d
    void generateChunkBlocks(Chunk& chunk);
    ColumnSample sampleColumn(int worldX, int worldZ) const;

    glm::vec2 atlasTileScale_{1.0f, 1.0f};
    struct FaceUV
    {
        glm::vec2 base{0.0f};
        glm::vec2 size{1.0f};
    };

    struct BlockUVSet
    {
        std::array<FaceUV, kBlockFaceCount> faces{};
    };

    std::array<BlockUVSet, toIndex(BlockId::Count)> blockUVTable_{};
    bool blockAtlasConfigured_{false};

    std::deque<std::weak_ptr<Chunk>> uploadQueue_;
    std::mutex uploadQueueMutex_;
    std::map<std::size_t, std::vector<BufferEntry>> bufferPool_;
    std::mutex bufferPoolMutex_;
    PerlinNoise noise_;
    std::unordered_map<glm::ivec3, std::shared_ptr<Chunk>, ChunkHasher> chunks_;
    mutable std::mutex chunksMutex;
    const glm::vec3 lightDirection_{glm::normalize(glm::vec3(0.5f, -1.0f, 0.2f))};
    GLuint atlasTexture_{0};
    JobQueue jobQueue_;
    ColumnManager columnManager_;
    std::vector<std::thread> workerThreads_;
    std::atomic<bool> shouldStop_;

    glm::ivec3 highlightedBlock_{0};
    bool hasHighlight_{false};

    int viewDistance_;
    int targetViewDistance_;
};

// JobQueue implementations

void JobQueue::push(const Job& job)
{
    std::lock_guard<std::mutex> lock(mutex_);
    priorityQueue_.push(wrap(job));
    condition_.notify_one();
}

bool JobQueue::tryPop(Job& job)
{
    std::unique_lock<std::mutex> lock(mutex_);
    if (priorityQueue_.empty())
    {
        return false;
    }
    job = priorityQueue_.top().job;
    priorityQueue_.pop();
    return true;
}

Job JobQueue::waitAndPop()
{
    std::unique_lock<std::mutex> lock(mutex_);
    condition_.wait(lock, [this] { return !priorityQueue_.empty() || shouldStop_.load(std::memory_order_acquire); });

    if (shouldStop_.load(std::memory_order_acquire) && priorityQueue_.empty())
    {
        throw std::runtime_error("Job queue stopped");
    }

    Job job = priorityQueue_.top().job;
    priorityQueue_.pop();
    return job;
}

void JobQueue::stop()
{
    std::lock_guard<std::mutex> lock(mutex_);
    shouldStop_.store(true, std::memory_order_release);
    condition_.notify_all();
}

bool JobQueue::empty() const
{
    std::lock_guard<std::mutex> lock(mutex_);
    return priorityQueue_.empty();
}

void JobQueue::updatePriorityOrigin(const glm::ivec3& origin)
{
    std::lock_guard<std::mutex> lock(mutex_);
    if (origin == priorityOrigin_)
    {
        return;
    }

    priorityOrigin_ = origin;
    rebuildLocked();
}

bool JobQueue::JobComparer::operator()(const PrioritizedJob& lhs, const PrioritizedJob& rhs) const
{
    if (lhs.distance != rhs.distance)
    {
        return lhs.distance > rhs.distance;
    }
    if (lhs.priorityBias != rhs.priorityBias)
    {
        return lhs.priorityBias > rhs.priorityBias;
    }
    return lhs.sequence > rhs.sequence;
}

JobQueue::PrioritizedJob JobQueue::wrap(const Job& job)
{
    const int distance = manhattanDistance(job.chunkCoord, priorityOrigin_);
    const int bias = (job.type == JobType::Mesh) ? 0 : 1;
    const std::uint64_t sequence = nextSequence_++;
    return PrioritizedJob{job, distance, bias, sequence};
}

int JobQueue::manhattanDistance(const glm::ivec3& a, const glm::ivec3& b) noexcept
{
    return std::abs(a.x - b.x) + std::abs(a.y - b.y) + std::abs(a.z - b.z);
}

void JobQueue::rebuildLocked()
{
    if (priorityQueue_.empty())
    {
        return;
    }

    std::vector<PrioritizedJob> jobs;
    jobs.reserve(priorityQueue_.size());
    while (!priorityQueue_.empty())
    {
        jobs.push_back(priorityQueue_.top());
        priorityQueue_.pop();
    }

    for (auto& prioritized : jobs)
    {
        prioritized.distance = manhattanDistance(prioritized.job.chunkCoord, priorityOrigin_);
        priorityQueue_.push(std::move(prioritized));
    }
}

glm::ivec2 ColumnManager::columnKey(const glm::ivec3& chunkCoord, int localX, int localZ) noexcept
{
    return {chunkCoord.x * kChunkSizeX + localX, chunkCoord.z * kChunkSizeZ + localZ};
}

int ColumnManager::scanColumnHighestWorld(const Chunk& chunk, int localX, int localZ) noexcept
{
    for (int y = kChunkSizeY - 1; y >= 0; --y)
    {
        if (isSolid(chunk.blocks[blockIndex(localX, y, localZ)]))
        {
            return chunk.minWorldY + y;
        }
    }
    return kNoHeight;
}

int ColumnManager::computeHighest(const ColumnData& data) noexcept
{
    int highest = kNoHeight;
    for (const auto& entry : data.slabHeights)
    {
        highest = std::max(highest, entry.second);
    }
    return highest;
}

void ColumnManager::applyHeightLocked(const glm::ivec2& key, int chunkY, int highestWorldY)
{
    if (highestWorldY == kNoHeight)
    {
        auto it = columns_.find(key);
        if (it == columns_.end())
        {
            return;
        }

        it->second.slabHeights.erase(chunkY);
        if (it->second.slabHeights.empty())
        {
            columns_.erase(it);
        }
        else
        {
            it->second.highestWorldY = computeHighest(it->second);
        }
        return;
    }

    auto [it, inserted] = columns_.try_emplace(key);
    it->second.slabHeights[chunkY] = highestWorldY;
    it->second.highestWorldY = computeHighest(it->second);
}

void ColumnManager::updateChunk(const Chunk& chunk)
{
    std::lock_guard<std::mutex> lock(mutex_);
    for (int x = 0; x < kChunkSizeX; ++x)
    {
        for (int z = 0; z < kChunkSizeZ; ++z)
        {
            const glm::ivec2 key = columnKey(chunk.coord, x, z);
            const int highestWorld = scanColumnHighestWorld(chunk, x, z);
            applyHeightLocked(key, chunk.coord.y, highestWorld);
        }
    }
}

void ColumnManager::updateColumn(const Chunk& chunk, int localX, int localZ)
{
    const int highestWorld = scanColumnHighestWorld(chunk, localX, localZ);
    std::lock_guard<std::mutex> lock(mutex_);
    applyHeightLocked(columnKey(chunk.coord, localX, localZ), chunk.coord.y, highestWorld);
}

void ColumnManager::removeChunk(const Chunk& chunk)
{
    std::lock_guard<std::mutex> lock(mutex_);
    for (int x = 0; x < kChunkSizeX; ++x)
    {
        for (int z = 0; z < kChunkSizeZ; ++z)
        {
            applyHeightLocked(columnKey(chunk.coord, x, z), chunk.coord.y, kNoHeight);
        }
    }
}

void ColumnManager::clear()
{
    std::lock_guard<std::mutex> lock(mutex_);
    columns_.clear();
}

int ColumnManager::highestSolidBlock(int worldX, int worldZ) const noexcept
{
    std::lock_guard<std::mutex> lock(mutex_);
    const glm::ivec2 key{worldX, worldZ};
    auto it = columns_.find(key);
    if (it == columns_.end())
    {
        return kNoHeight;
    }
    return it->second.highestWorldY;
}

// PerlinNoise implementations

PerlinNoise::PerlinNoise(unsigned seed)
{
    std::array<int, 256> temp;
    std::iota(temp.begin(), temp.end(), 0);

    std::mt19937 rng(seed);
    std::shuffle(temp.begin(), temp.end(), rng);

    for (int i = 0; i < 256; ++i)
    {
        permutation_[i] = permutation_[i + 256] = temp[static_cast<std::size_t>(i)];
    }
}

float PerlinNoise::noise(float x, float y) const noexcept
{
    const int xi = static_cast<int>(std::floor(x)) & 255;
    const int yi = static_cast<int>(std::floor(y)) & 255;

    const float xf = x - std::floor(x);
    const float yf = y - std::floor(y);

    const float u = fade(xf);
    const float v = fade(yf);

    const int aa = permutation_[permutation_[xi] + yi];
    const int ab = permutation_[permutation_[xi] + yi + 1];
    const int ba = permutation_[permutation_[xi + 1] + yi];
    const int bb = permutation_[permutation_[xi + 1] + yi + 1];

    const float x1 = lerp(grad(aa, xf, yf), grad(ba, xf - 1.0f, yf), u);
    const float x2 = lerp(grad(ab, xf, yf - 1.0f), grad(bb, xf - 1.0f, yf - 1.0f), u);
    return lerp(x1, x2, v);
}

float PerlinNoise::fbm(float x, float y, int octaves, float persistence, float lacunarity) const noexcept
{
    float amplitude = 1.0f;
    float frequency = 1.0f;
    float sum = 0.0f;
    float maxValue = 0.0f;

    for (int i = 0; i < octaves; ++i)
    {
        sum += noise(x * frequency, y * frequency) * amplitude;
        maxValue += amplitude;
        amplitude *= persistence;
        frequency *= lacunarity;
    }

    if (maxValue > 0.0f)
    {
        sum /= maxValue;
    }

    return sum;
}

float PerlinNoise::ridge(float x, float y, int octaves, float lacunarity, float gain) const noexcept
{
    float sum = 0.0f;
    float amplitude = 0.5f;
    float frequency = 1.0f;
    float prev = 1.0f;

    for (int i = 0; i < octaves; ++i)
    {
        float n = noise(x * frequency, y * frequency);
        n = 1.0f - std::abs(n);
        n *= n;
        sum += n * amplitude * prev;
        prev = n;
        frequency *= lacunarity;
        amplitude *= gain;
    }

    return sum;
}

float PerlinNoise::fade(float t) noexcept
{
    return t * t * t * (t * (t * 6.0f - 15.0f) + 10.0f);
}

float PerlinNoise::lerp(float a, float b, float t) noexcept
{
    return a + t * (b - a);
}

float PerlinNoise::grad(int hash, float x, float y) noexcept
{
    const int h = hash & 7;
    const float u = h < 4 ? x : y;
    const float v = h < 4 ? y : x;
    return ((h & 1) ? -u : u) + ((h & 2) ? -2.0f * v : 2.0f * v);
}

// ChunkManager::Impl methods (to be filled)

ChunkManager::Impl::Impl(unsigned seed)
    : noise_(seed),
      shouldStop_(false),
      viewDistance_(kDefaultViewDistance),
      targetViewDistance_(kDefaultViewDistance)
{
    kFarPlane = computeFarPlaneForViewDistance(targetViewDistance_);
    startWorkerThreads();
}

ChunkManager::Impl::~Impl()
{
    stopWorkerThreads();
    clear();
    destroyBufferPool();
}

void ChunkManager::Impl::setAtlasTexture(GLuint texture) noexcept
{
    atlasTexture_ = texture;
}

void ChunkManager::Impl::setBlockTextureAtlasConfig(const glm::ivec2& textureSizePixels, int tileSizePixels)
{
    if (tileSizePixels <= 0 || textureSizePixels.x <= 0 || textureSizePixels.y <= 0)
    {
        std::cerr << "Invalid block atlas dimensions provided" << std::endl;
        blockAtlasConfigured_ = false;
        return;
    }

    atlasTileScale_ = glm::vec2(
        static_cast<float>(tileSizePixels) / static_cast<float>(textureSizePixels.x),
        static_cast<float>(tileSizePixels) / static_cast<float>(textureSizePixels.y));

    for (auto& blockEntry : blockUVTable_)
    {
        for (auto& face : blockEntry.faces)
        {
            face.base = glm::vec2(0.0f);
            face.size = atlasTileScale_;
        }
    }

    auto assignFace = [&](BlockId block, BlockFace face, const glm::ivec2& tile)
    {
        const glm::vec2 base = glm::vec2(static_cast<float>(tile.x), static_cast<float>(tile.y)) * atlasTileScale_;
        auto& faceUV = blockUVTable_[toIndex(block)].faces[toIndex(face)];
        faceUV.base = base;
        faceUV.size = atlasTileScale_;
    };

    assignFace(BlockId::Grass, BlockFace::Top, {0, 0});
    assignFace(BlockId::Grass, BlockFace::Bottom, {0, 2});
    for (BlockFace face : {BlockFace::North, BlockFace::South, BlockFace::East, BlockFace::West})
    {
        assignFace(BlockId::Grass, face, {0, 1});
    }

    assignFace(BlockId::Wood, BlockFace::Top, {0, 4});
    assignFace(BlockId::Wood, BlockFace::Bottom, {0, 4});
    for (BlockFace face : {BlockFace::North, BlockFace::South, BlockFace::East, BlockFace::West})
    {
        assignFace(BlockId::Wood, face, {0, 3});
    }

    for (BlockFace face : {BlockFace::Top, BlockFace::Bottom, BlockFace::North, BlockFace::South, BlockFace::East, BlockFace::West})
    {
        assignFace(BlockId::Leaves, face, {0, 5});
    }

    for (BlockFace face : {BlockFace::Top, BlockFace::Bottom, BlockFace::North, BlockFace::South, BlockFace::East, BlockFace::West})
    {
        assignFace(BlockId::Sand, face, {0, 6});
    }

    for (BlockFace face : {BlockFace::Top, BlockFace::Bottom, BlockFace::North, BlockFace::South, BlockFace::East, BlockFace::West})
    {
        assignFace(BlockId::Water, face, {0, 7});
    }

    blockAtlasConfigured_ = true;
}

void ChunkManager::Impl::update(const glm::vec3& cameraPos)
{
    const int worldX = static_cast<int>(std::floor(cameraPos.x));
    const int worldY = static_cast<int>(std::floor(cameraPos.y));
    const int worldZ = static_cast<int>(std::floor(cameraPos.z));
    const glm::ivec3 centerChunk = worldToChunkCoords(worldX, worldY, worldZ);

    const int verticalRadius = kVerticalViewDistance;

    jobQueue_.updatePriorityOrigin(centerChunk);

    if (viewDistance_ > targetViewDistance_)
    {
        viewDistance_ = targetViewDistance_;
    }

    int jobBudget = kMaxChunkJobsPerFrame;

    for (int ring = 0; ring <= viewDistance_ && jobBudget > 0; ++ring)
    {
        RingProgress progress = ensureVolume(centerChunk, ring, verticalRadius, jobBudget);
        if (progress.budgetExhausted)
        {
            break;
        }
    }

    int ringsExpanded = 0;
    while (jobBudget > 0 && viewDistance_ < targetViewDistance_ && ringsExpanded < kMaxRingsPerFrame)
    {
        const int nextRing = viewDistance_ + 1;
        RingProgress progress = ensureVolume(centerChunk, nextRing, verticalRadius, jobBudget);

        if (progress.budgetExhausted)
        {
            break;
        }

        if (progress.fullyLoaded)
        {
            ++viewDistance_;
            ++ringsExpanded;
            continue;
        }

        break;
    }

    removeDistantChunks(centerChunk, targetViewDistance_ + 1, verticalRadius + 1);

    uploadReadyMeshes();
}

void ChunkManager::Impl::render(GLuint shaderProgram,
                                const glm::mat4& viewProj,
                                const glm::vec3& cameraPos,
                                const Frustum& frustum,
                                const ChunkShaderUniformLocations& uniforms) const
{
    glUseProgram(shaderProgram);
    if (uniforms.uViewProj >= 0)
    {
        glUniformMatrix4fv(uniforms.uViewProj, 1, GL_FALSE, glm::value_ptr(viewProj));
    }
    if (uniforms.uLightDir >= 0)
    {
        glUniform3fv(uniforms.uLightDir, 1, glm::value_ptr(lightDirection_));
    }
    if (uniforms.uCameraPos >= 0)
    {
        glUniform3fv(uniforms.uCameraPos, 1, glm::value_ptr(cameraPos));
    }

    if (atlasTexture_ != 0)
    {
        glActiveTexture(GL_TEXTURE0);
        glBindTexture(GL_TEXTURE_2D, atlasTexture_);
        if (uniforms.uAtlas >= 0)
        {
            glUniform1i(uniforms.uAtlas, 0);
        }
    }

    if (uniforms.uHighlightedBlock >= 0)
    {
        glUniform3f(uniforms.uHighlightedBlock,
                    static_cast<float>(highlightedBlock_.x),
                    static_cast<float>(highlightedBlock_.y),
                    static_cast<float>(highlightedBlock_.z));
    }
    if (uniforms.uHasHighlight >= 0)
    {
        glUniform1i(uniforms.uHasHighlight, hasHighlight_ ? 1 : 0);
    }

    std::vector<std::pair<glm::ivec3, std::shared_ptr<Chunk>>> snapshot;
    {
        std::lock_guard<std::mutex> lock(chunksMutex);
        snapshot.reserve(chunks_.size());
        for (const auto& entry : chunks_)
        {
            snapshot.push_back(entry);
        }
    }

    for (const auto& [coord, chunkPtr] : snapshot)
    {
        if (!chunkPtr)
        {
            continue;
        }

        ChunkState state = chunkPtr->state.load();
        if ((state != ChunkState::Uploaded && state != ChunkState::Remeshing) || chunkPtr->indexCount == 0)
        {
            continue;
        }

        const glm::vec3 minCorner(static_cast<float>(coord.x * kChunkSizeX),
                                  static_cast<float>(chunkPtr->minWorldY),
                                  static_cast<float>(coord.z * kChunkSizeZ));
        const glm::vec3 maxCorner(static_cast<float>((coord.x + 1) * kChunkSizeX),
                                  static_cast<float>(chunkPtr->maxWorldY + 1),
                                  static_cast<float>((coord.z + 1) * kChunkSizeZ));

        if (!frustum.intersectsAABB(minCorner, maxCorner))
        {
            continue;
        }

        glBindVertexArray(chunkPtr->vao);
        glDrawElements(GL_TRIANGLES, chunkPtr->indexCount, GL_UNSIGNED_INT, nullptr);
    }

    glBindVertexArray(0);
    if (atlasTexture_ != 0)
    {
        glBindTexture(GL_TEXTURE_2D, 0);
    }
    glUseProgram(0);
}

float ChunkManager::Impl::surfaceHeight(float worldX, float worldZ) const noexcept
{
    const int wx = static_cast<int>(std::floor(worldX));
    const int wz = static_cast<int>(std::floor(worldZ));
<<<<<<< HEAD
    const int cachedHeight = columnManager_.highestSolidBlock(wx, wz);
    if (cachedHeight != ColumnManager::kNoHeight)
=======
    const glm::ivec3 chunkCoord = worldToChunkCoords(wx, 0, wz);
    const int localX = wrapIndex(wx, kChunkSizeX);
    const int localZ = wrapIndex(wz, kChunkSizeZ);

    auto chunk = getChunkShared(chunkCoord);
    if (!chunk)
>>>>>>> cc0c190d
    {
        return static_cast<float>(cachedHeight + 1);
    }

<<<<<<< HEAD
    const ColumnSample sample = sampleColumn(wx, wz);
    return static_cast<float>(sample.surfaceY + 1);
=======
    int topBlock = -1;
    {
        std::lock_guard<std::mutex> lock(chunk->meshMutex);
        if (!chunk->columnMaxHeights.empty())
        {
            topBlock = chunk->columnMaxHeights[columnIndex(localX, localZ)];
        }
    }

    if (topBlock < 0)
    {
        return 0.0f;
    }

    return static_cast<float>(chunk->minWorldY + topBlock + 1);
>>>>>>> cc0c190d
}

void ChunkManager::Impl::clear()
{
    while (true)
    {
        std::vector<glm::ivec3> coords;
        {
            std::lock_guard<std::mutex> lock(chunksMutex);
            coords.reserve(chunks_.size());
            for (const auto& [coord, chunkPtr] : chunks_)
            {
                coords.push_back(coord);
            }
        }

        if (coords.empty())
        {
            break;
        }

        bool removedAny = false;
        for (const glm::ivec3& coord : coords)
        {
            std::shared_ptr<Chunk> chunk;
            {
                std::lock_guard<std::mutex> lock(chunksMutex);
                auto it = chunks_.find(coord);
                if (it == chunks_.end())
                {
                    continue;
                }

                if (it->second->inFlight.load(std::memory_order_acquire) != 0)
                {
                    continue;
                }

                chunk = it->second;
                chunks_.erase(it);
                removedAny = true;
            }

        if (chunk)
        {
            columnManager_.removeChunk(*chunk);
            recycleChunkGPU(*chunk);
        }
        }

        if (!removedAny)
        {
            std::this_thread::sleep_for(std::chrono::milliseconds(1));
        }
    }
    {
        std::lock_guard<std::mutex> lock(uploadQueueMutex_);
        uploadQueue_.clear();
    }
    columnManager_.clear();
}

bool ChunkManager::Impl::destroyBlock(const glm::ivec3& worldPos)
{
    const glm::ivec3 chunkCoord = worldToChunkCoords(worldPos.x, worldPos.y, worldPos.z);
    auto chunk = getChunkShared(chunkCoord);
    if (!chunk)
    {
        return false;
    }

    ChunkState currentState = chunk->state.load();
    if (currentState != ChunkState::Uploaded && currentState != ChunkState::Remeshing)
    {
        return false;
    }

<<<<<<< HEAD
    const glm::ivec3 local = localBlockCoords(worldPos, chunkCoord);
    if (local.y < 0 || local.y >= kChunkSizeY)
    {
        return false;
    }
    const std::size_t blockIdx = blockIndex(local.x, local.y, local.z);
=======
    const int localX = wrapIndex(worldPos.x, kChunkSizeX);
    const int localZ = wrapIndex(worldPos.z, kChunkSizeZ);
    const int localY = worldPos.y - chunk->minWorldY;
    if (localY < 0 || localY >= kChunkSizeY)
    {
        return false;
    }
    const std::size_t blockIdx = blockIndex(localX, localY, localZ);
>>>>>>> cc0c190d

    {
        std::lock_guard<std::mutex> lock(chunk->meshMutex);
        if (!isSolid(chunk->blocks[blockIdx]))
        {
            return false;
        }

        chunk->blocks[blockIdx] = BlockId::Air;
        columnManager_.updateColumn(*chunk, local.x, local.z);
        chunk->state.store(ChunkState::Remeshing, std::memory_order_release);
    }

    enqueueJob(chunk, JobType::Mesh, chunkCoord);
<<<<<<< HEAD
    markNeighborsForRemeshingIfNeeded(chunkCoord, local.x, local.y, local.z);
=======
    markNeighborsForRemeshingIfNeeded(chunkCoord, localX, localY, localZ);
>>>>>>> cc0c190d
    return true;
}

bool ChunkManager::Impl::placeBlock(const glm::ivec3& targetBlockPos, const glm::ivec3& faceNormal)
{
    const glm::ivec3 placePos = targetBlockPos + faceNormal;

    const glm::ivec3 chunkCoord = worldToChunkCoords(placePos.x, placePos.y, placePos.z);
    auto chunk = getChunkShared(chunkCoord);
    if (!chunk)
    {
        return false;
    }

    ChunkState currentState = chunk->state.load();
    if (currentState != ChunkState::Uploaded && currentState != ChunkState::Remeshing)
    {
        return false;
    }

<<<<<<< HEAD
    const glm::ivec3 local = localBlockCoords(placePos, chunkCoord);
    if (local.y < 0 || local.y >= kChunkSizeY)
    {
        return false;
    }
    const std::size_t blockIdx = blockIndex(local.x, local.y, local.z);
=======
    const int localX = wrapIndex(placePos.x, kChunkSizeX);
    const int localZ = wrapIndex(placePos.z, kChunkSizeZ);
    const int localY = placePos.y - chunk->minWorldY;
    if (localY < 0 || localY >= kChunkSizeY)
    {
        return false;
    }
    const std::size_t blockIdx = blockIndex(localX, localY, localZ);
>>>>>>> cc0c190d

    {
        std::lock_guard<std::mutex> lock(chunk->meshMutex);
        if (isSolid(chunk->blocks[blockIdx]))
        {
            return false;
        }

        chunk->blocks[blockIdx] = BlockId::Grass;
        columnManager_.updateColumn(*chunk, local.x, local.z);
        chunk->state.store(ChunkState::Remeshing, std::memory_order_release);
    }

    enqueueJob(chunk, JobType::Mesh, chunkCoord);
<<<<<<< HEAD
    markNeighborsForRemeshingIfNeeded(chunkCoord, local.x, local.y, local.z);
=======
    markNeighborsForRemeshingIfNeeded(chunkCoord, localX, localY, localZ);
>>>>>>> cc0c190d
    return true;
}

RaycastHit ChunkManager::Impl::raycast(const glm::vec3& origin, const glm::vec3& direction) const
{
    RaycastHit result;

    const float dirLengthSq = glm::dot(direction, direction);
    if (dirLengthSq < kEpsilon * kEpsilon)
    {
        return result;
    }

    const glm::vec3 dir = glm::normalize(direction);
    glm::ivec3 currentBlock{
        static_cast<int>(std::floor(origin.x)),
        static_cast<int>(std::floor(origin.y)),
        static_cast<int>(std::floor(origin.z))
    };

    glm::ivec3 stepVec;
    glm::vec3 tMax;
    glm::vec3 tDelta;

    auto initializeAxis = [](float dirComponent, float originComponent, int blockComponent, int& stepOut, float& tMaxOut, float& tDeltaOut)
    {
        if (dirComponent > 0.0f)
        {
            stepOut = 1;
            const float nextBoundary = static_cast<float>(blockComponent + 1);
            tMaxOut = (nextBoundary - originComponent) / dirComponent;
            tDeltaOut = 1.0f / dirComponent;
        }
        else if (dirComponent < 0.0f)
        {
            stepOut = -1;
            const float nextBoundary = static_cast<float>(blockComponent);
            tMaxOut = (nextBoundary - originComponent) / dirComponent;
            tDeltaOut = -1.0f / dirComponent;
        }
        else
        {
            stepOut = 0;
            tMaxOut = std::numeric_limits<float>::infinity();
            tDeltaOut = std::numeric_limits<float>::infinity();
        }
    };

    initializeAxis(dir.x, origin.x, currentBlock.x, stepVec.x, tMax.x, tDelta.x);
    initializeAxis(dir.y, origin.y, currentBlock.y, stepVec.y, tMax.y, tDelta.y);
    initializeAxis(dir.z, origin.z, currentBlock.z, stepVec.z, tMax.z, tDelta.z);

    glm::ivec3 previousBlock = currentBlock;

    while (true)
    {
        int axis = 0;
        if (tMax.y < tMax.x)
        {
            axis = 1;
        }
        if (tMax.z < tMax[axis])
        {
            axis = 2;
        }

        const float nextT = tMax[axis];
        if (nextT > kMaxRayDistance)
        {
            break;
        }

        previousBlock = currentBlock;
        currentBlock[axis] += stepVec[axis];
        tMax[axis] += tDelta[axis];

        if (isSolid(blockAt(currentBlock)))
        {
            result.hit = true;
            result.blockPos = currentBlock;
            result.distance = nextT;
            result.faceNormal = previousBlock - currentBlock;
            break;
        }
    }

    return result;
}

void ChunkManager::Impl::updateHighlight(const glm::vec3& cameraPos, const glm::vec3& cameraDirection)
{
    RaycastHit hit = raycast(cameraPos, cameraDirection);
    if (hit.hit)
    {
        highlightedBlock_ = hit.blockPos;
        hasHighlight_ = true;
    }
    else
    {
        hasHighlight_ = false;
    }
}

void ChunkManager::Impl::toggleViewDistance()
{
    try
    {
        if (targetViewDistance_ == kDefaultViewDistance)
        {
            std::cout << "Switching to extended render distance..." << std::endl;

            targetViewDistance_ = kExtendedViewDistance;
            kFarPlane = computeFarPlaneForViewDistance(targetViewDistance_);
            std::cout << "Extended render distance target: " << targetViewDistance_ << " chunks (total: "
                      << (2 * targetViewDistance_ + 1) * (2 * targetViewDistance_ + 1) << " chunks)" << std::endl;
        }
        else
        {
            std::cout << "Switching to default render distance..." << std::endl;

            targetViewDistance_ = kDefaultViewDistance;
            kFarPlane = computeFarPlaneForViewDistance(targetViewDistance_);
            std::cout << "Default render distance target: " << targetViewDistance_ << " chunks" << std::endl;
        }

        if (viewDistance_ > targetViewDistance_)
        {
            viewDistance_ = targetViewDistance_;
        }
    }
    catch (const std::exception& ex)
    {
        std::cerr << "Error toggling view distance: " << ex.what() << std::endl;
        targetViewDistance_ = kDefaultViewDistance;
        viewDistance_ = std::min(viewDistance_, targetViewDistance_);
        kFarPlane = computeFarPlaneForViewDistance(targetViewDistance_);
    }
}

int ChunkManager::Impl::viewDistance() const noexcept
{
    return targetViewDistance_;
}

void ChunkManager::Impl::setRenderDistance(int distance) noexcept
{
    try
    {
        const int clampedDistance = std::max(1, std::min(distance, 200));
        targetViewDistance_ = clampedDistance;
        kFarPlane = computeFarPlaneForViewDistance(targetViewDistance_);

        if (viewDistance_ > targetViewDistance_)
        {
            viewDistance_ = targetViewDistance_;
        }

        std::cout << "Render distance set to: " << targetViewDistance_ << " chunks (total: "
                  << (2 * targetViewDistance_ + 1) * (2 * targetViewDistance_ + 1) << " chunks)" << std::endl;
    }
    catch (const std::exception& ex)
    {
        std::cerr << "Error setting render distance: " << ex.what() << std::endl;
    }
}

BlockId ChunkManager::Impl::blockAt(const glm::ivec3& worldPos) const noexcept
{
    const glm::ivec3 chunkCoord = worldToChunkCoords(worldPos.x, worldPos.y, worldPos.z);
    auto chunk = getChunkShared(chunkCoord);
    if (!chunk)
<<<<<<< HEAD
    {
        return BlockId::Air;
    }

    const glm::ivec3 local = localBlockCoords(worldPos, chunkCoord);
    if (local.y < 0 || local.y >= kChunkSizeY)
    {
        return BlockId::Air;
    }
    return chunk->blocks[blockIndex(local.x, local.y, local.z)];
=======
    {
        return BlockId::Air;
    }

    const int localX = wrapIndex(worldPos.x, kChunkSizeX);
    const int localZ = wrapIndex(worldPos.z, kChunkSizeZ);
    const int localY = worldPos.y - chunk->minWorldY;
    if (localY < 0 || localY >= kChunkSizeY)
    {
        return BlockId::Air;
    }
    return chunk->blocks[blockIndex(localX, localY, localZ)];
>>>>>>> cc0c190d
}

glm::vec3 ChunkManager::Impl::findSafeSpawnPosition(float worldX, float worldZ) const
{
    const float halfWidth = kPlayerWidth * 0.5f;
    const int baseX = static_cast<int>(std::floor(worldX));
    const int baseZ = static_cast<int>(std::floor(worldZ));
    int highestSolid = columnManager_.highestSolidBlock(baseX, baseZ);
    if (highestSolid == ColumnManager::kNoHeight)
    {
        highestSolid = sampleColumn(baseX, baseZ).surfaceY;
    }

    const int clearanceHeight = static_cast<int>(std::ceil(kPlayerHeight)) + 1;
    const int searchTop = highestSolid + clearanceHeight + 2;
    int searchBottom = highestSolid - 64;
    if (searchBottom > searchTop)
    {
        searchBottom = searchTop - 1;
    }
    searchBottom = std::max(searchBottom, highestSolid - 128);
    searchBottom = std::max(searchBottom, -256);

    for (int y = searchTop; y >= searchBottom; --y)
    {
        bool hasGround = false;
        for (int dx = -1; dx <= 1 && !hasGround; ++dx)
        {
            for (int dz = -1; dz <= 1; ++dz)
            {
                const int checkX = static_cast<int>(std::floor(worldX + dx * halfWidth));
                const int checkZ = static_cast<int>(std::floor(worldZ + dz * halfWidth));
                if (isSolid(blockAt(glm::ivec3(checkX, y - 1, checkZ))))
                {
                    hasGround = true;
                    break;
                }
            }
        }

        if (!hasGround)
        {
            continue;
        }

        bool canFit = true;
        for (int dy = 0; dy < clearanceHeight && canFit; ++dy)
        {
            const int checkY = y + dy;
            for (int dx = -1; dx <= 1 && canFit; ++dx)
            {
                for (int dz = -1; dz <= 1; ++dz)
                {
                    const int checkX = static_cast<int>(std::floor(worldX + dx * halfWidth));
                    const int checkZ = static_cast<int>(std::floor(worldZ + dz * halfWidth));
                    if (isSolid(blockAt(glm::ivec3(checkX, checkY, checkZ))))
                    {
                        canFit = false;
                        break;
                    }
                }
            }
        }

        if (canFit)
        {
            const float safeY = static_cast<float>(y) + kCameraEyeHeight;
            std::cout << "Safe spawn found at height: " << safeY << " (feet at: " << y << ")" << std::endl;
            return glm::vec3(worldX, safeY, worldZ);
        }
    }

    std::cout << "Warning: No safe spawn found, spawning above terrain" << std::endl;
    const float fallbackY = static_cast<float>(searchTop) + kCameraEyeHeight;
    return glm::vec3(worldX, fallbackY, worldZ);
}

void ChunkManager::Impl::startWorkerThreads()
{
    const unsigned numThreads = std::max(1u, std::thread::hardware_concurrency() / 2);
    workerThreads_.reserve(numThreads);

    for (unsigned i = 0; i < numThreads; ++i)
    {
        workerThreads_.emplace_back(&ChunkManager::Impl::workerThreadFunction, this);
    }
}

void ChunkManager::Impl::stopWorkerThreads()
{
    shouldStop_.store(true, std::memory_order_release);
    jobQueue_.stop();

    for (auto& thread : workerThreads_)
    {
        if (thread.joinable())
        {
            thread.join();
        }
    }
    workerThreads_.clear();
}

void ChunkManager::Impl::workerThreadFunction()
{
    while (!shouldStop_.load(std::memory_order_acquire))
    {
        try
        {
            Job job = jobQueue_.waitAndPop();
            processJob(job);
        }
        catch (const std::runtime_error&)
        {
            break;
        }
        catch (const std::exception& ex)
        {
            std::cerr << "Worker thread error: " << ex.what() << std::endl;
        }
    }
}

void ChunkManager::Impl::enqueueJob(const std::shared_ptr<Chunk>& chunk, JobType type, const glm::ivec3& coord)
{
    if (!chunk)
    {
        return;
    }

    chunk->inFlight.fetch_add(1, std::memory_order_relaxed);
    try
    {
        jobQueue_.push(Job(type, coord, chunk));
    }
    catch (...)
    {
        chunk->inFlight.fetch_sub(1, std::memory_order_relaxed);
        throw;
    }
}

void ChunkManager::Impl::processJob(const Job& job)
{
    std::shared_ptr<Chunk> chunk = job.chunk;
    if (!chunk)
    {
        return;
    }

    struct FlightGuard
    {
        Chunk* chunkPtr;
        explicit FlightGuard(Chunk* ptr) : chunkPtr(ptr) {}
        ~FlightGuard()
        {
            if (chunkPtr)
            {
                chunkPtr->inFlight.fetch_sub(1, std::memory_order_relaxed);
            }
        }
    } guard(chunk.get());

    if (job.type == JobType::Generate)
    {
        generateChunkBlocks(*chunk);
        chunk->state.store(ChunkState::Meshing, std::memory_order_release);

        enqueueJob(chunk, JobType::Mesh, job.chunkCoord);
    }
    else if (job.type == JobType::Mesh)
    {
        buildChunkMeshAsync(*chunk);
        chunk->state.store(ChunkState::Ready, std::memory_order_release);
        queueChunkForUpload(chunk);
    }
}

std::shared_ptr<Chunk> ChunkManager::Impl::popNextChunkForUpload()
{
    std::lock_guard<std::mutex> lock(uploadQueueMutex_);
    while (!uploadQueue_.empty())
    {
        std::shared_ptr<Chunk> chunk = uploadQueue_.front().lock();
        uploadQueue_.pop_front();
        if (!chunk)
        {
            continue;
        }

        chunk->queuedForUpload = false;
        return chunk;
    }
    return nullptr;
}

void ChunkManager::Impl::queueChunkForUpload(const std::shared_ptr<Chunk>& chunk)
{
    if (!chunk)
    {
        return;
    }

    std::lock_guard<std::mutex> lock(uploadQueueMutex_);
    if (chunk->queuedForUpload)
    {
        return;
    }

    uploadQueue_.emplace_back(chunk);
    chunk->queuedForUpload = true;
}

void ChunkManager::Impl::requeueChunkForUpload(const std::shared_ptr<Chunk>& chunk, bool toFront)
{
    if (!chunk)
    {
        return;
    }

    std::lock_guard<std::mutex> lock(uploadQueueMutex_);
    if (chunk->queuedForUpload)
    {
        return;
    }

    if (toFront)
    {
        uploadQueue_.emplace_front(chunk);
    }
    else
    {
        uploadQueue_.emplace_back(chunk);
    }
    chunk->queuedForUpload = true;
}

std::size_t ChunkManager::Impl::bucketForSize(std::size_t bytes) noexcept
{
    bytes = std::max(bytes, kMinBufferSizeBytes);
    bytes -= 1;
    bytes |= bytes >> 1;
    bytes |= bytes >> 2;
    bytes |= bytes >> 4;
    bytes |= bytes >> 8;
    bytes |= bytes >> 16;
#if SIZE_MAX > 0xffffffffu
    bytes |= bytes >> 32;
#endif
    return bytes + 1;
}

ChunkManager::Impl::BufferEntry ChunkManager::Impl::acquireBufferEntry(std::size_t vertexBytes, std::size_t indexBytes)
{
    const std::size_t vertexBucket = bucketForSize(vertexBytes);
    const std::size_t indexBucket = bucketForSize(indexBytes);

    {
        std::lock_guard<std::mutex> lock(bufferPoolMutex_);
        auto it = bufferPool_.lower_bound(vertexBucket);
        while (it != bufferPool_.end())
        {
            auto& pool = it->second;
            for (std::size_t i = 0; i < pool.size(); ++i)
            {
                if (pool[i].indexCapacity >= indexBucket)
                {
                    auto itEntry = pool.begin() + static_cast<std::ptrdiff_t>(i);
                    BufferEntry entry = *itEntry;
                    pool.erase(itEntry);
                    if (pool.empty())
                    {
                        bufferPool_.erase(it);
                    }
                    return entry;
                }
            }
            ++it;
        }
    }

    BufferEntry entry;
    entry.vertexCapacity = vertexBucket;
    entry.indexCapacity = indexBucket;

    glGenVertexArrays(1, &entry.vao);
    glGenBuffers(1, &entry.vbo);
    glGenBuffers(1, &entry.ibo);

    glBindVertexArray(entry.vao);

    glBindBuffer(GL_ARRAY_BUFFER, entry.vbo);
    glBufferData(GL_ARRAY_BUFFER, static_cast<GLsizeiptr>(entry.vertexCapacity), nullptr, GL_DYNAMIC_DRAW);
    glVertexAttribPointer(0, 3, GL_FLOAT, GL_FALSE, sizeof(Vertex), reinterpret_cast<void*>(offsetof(Vertex, position)));
    glEnableVertexAttribArray(0);
    glVertexAttribPointer(1, 3, GL_FLOAT, GL_FALSE, sizeof(Vertex), reinterpret_cast<void*>(offsetof(Vertex, normal)));
    glEnableVertexAttribArray(1);
    glVertexAttribPointer(2, 2, GL_FLOAT, GL_FALSE, sizeof(Vertex), reinterpret_cast<void*>(offsetof(Vertex, tileCoord)));
    glEnableVertexAttribArray(2);
    glVertexAttribPointer(3, 2, GL_FLOAT, GL_FALSE, sizeof(Vertex), reinterpret_cast<void*>(offsetof(Vertex, atlasBase)));
    glEnableVertexAttribArray(3);
    glVertexAttribPointer(4, 2, GL_FLOAT, GL_FALSE, sizeof(Vertex), reinterpret_cast<void*>(offsetof(Vertex, atlasSize)));
    glEnableVertexAttribArray(4);

    glBindBuffer(GL_ELEMENT_ARRAY_BUFFER, entry.ibo);
    glBufferData(GL_ELEMENT_ARRAY_BUFFER, static_cast<GLsizeiptr>(entry.indexCapacity), nullptr, GL_DYNAMIC_DRAW);

    glBindVertexArray(0);

    return entry;
}

void ChunkManager::Impl::releaseChunkBuffers(Chunk& chunk)
{
    if (chunk.vao == 0)
    {
        chunk.vertexCapacity = 0;
        chunk.indexCapacity = 0;
        return;
    }

    BufferEntry entry{};
    entry.vao = chunk.vao;
    entry.vbo = chunk.vbo;
    entry.ibo = chunk.ibo;
    entry.vertexCapacity = chunk.vertexCapacity;
    entry.indexCapacity = chunk.indexCapacity;

    chunk.vao = 0;
    chunk.vbo = 0;
    chunk.ibo = 0;
    chunk.vertexCapacity = 0;
    chunk.indexCapacity = 0;
    chunk.indexCount = 0;

    std::lock_guard<std::mutex> lock(bufferPoolMutex_);
    bufferPool_[entry.vertexCapacity].push_back(entry);
}

void ChunkManager::Impl::ensureChunkBuffers(Chunk& chunk, std::size_t vertexBytes, std::size_t indexBytes)
{
    const std::size_t requiredVertex = std::max(vertexBytes, static_cast<std::size_t>(sizeof(Vertex)));
    const std::size_t requiredIndex = std::max(indexBytes, static_cast<std::size_t>(sizeof(std::uint32_t)));

    if (chunk.vao != 0 &&
        chunk.vertexCapacity >= requiredVertex &&
        chunk.indexCapacity >= requiredIndex)
    {
        return;
    }

    if (chunk.vao != 0)
    {
        releaseChunkBuffers(chunk);
    }

    BufferEntry entry = acquireBufferEntry(requiredVertex, requiredIndex);
    chunk.vao = entry.vao;
    chunk.vbo = entry.vbo;
    chunk.ibo = entry.ibo;
    chunk.vertexCapacity = entry.vertexCapacity;
    chunk.indexCapacity = entry.indexCapacity;
}

void ChunkManager::Impl::recycleChunkGPU(Chunk& chunk)
{
    std::lock_guard<std::mutex> lock(chunk.meshMutex);
    releaseChunkBuffers(chunk);
    chunk.meshData.clear();
    chunk.meshReady = false;
    chunk.queuedForUpload = false;
    chunk.indexCount = 0;
}

void ChunkManager::Impl::destroyBufferPool()
{
    std::lock_guard<std::mutex> lock(bufferPoolMutex_);
    for (auto& [_, entries] : bufferPool_)
    {
        for (auto& entry : entries)
        {
            if (entry.ibo != 0)
            {
                glDeleteBuffers(1, &entry.ibo);
            }
            if (entry.vbo != 0)
            {
                glDeleteBuffers(1, &entry.vbo);
            }
            if (entry.vao != 0)
            {
                glDeleteVertexArrays(1, &entry.vao);
            }
        }
    }
    bufferPool_.clear();
}

ChunkManager::Impl::RingProgress ChunkManager::Impl::ensureVolume(const glm::ivec3& center,
                                                                  int horizontalRadius,
                                                                  int verticalRadius,
                                                                  int& jobBudget)
{
    bool missingFound = false;

    auto visitCoordinate = [&](const glm::ivec3& coord) -> bool {
        if (jobBudget <= 0)
        {
            return true;
        }

        if (ensureChunkAsync(coord))
        {
            --jobBudget;
            missingFound = true;
        }

        return jobBudget <= 0;
    };

    for (int dy = -verticalRadius; dy <= verticalRadius; ++dy)
    {
        const glm::ivec3 base = center + glm::ivec3(0, dy, 0);

        if (horizontalRadius == 0)
        {
            if (visitCoordinate(base))
            {
                return RingProgress{false, true};
            }
            continue;
        }

        for (int dx = -horizontalRadius; dx <= horizontalRadius; ++dx)
        {
            if (visitCoordinate(base + glm::ivec3(dx, 0, -horizontalRadius)))
            {
                return RingProgress{false, true};
            }
            if (visitCoordinate(base + glm::ivec3(dx, 0, horizontalRadius)))
            {
                return RingProgress{false, true};
            }
        }

        for (int dz = -horizontalRadius + 1; dz <= horizontalRadius - 1; ++dz)
        {
            if (visitCoordinate(base + glm::ivec3(-horizontalRadius, 0, dz)))
            {
                return RingProgress{false, true};
            }
            if (visitCoordinate(base + glm::ivec3(horizontalRadius, 0, dz)))
            {
                return RingProgress{false, true};
            }
        }
    }

    return RingProgress{!missingFound, false};
}

void ChunkManager::Impl::removeDistantChunks(const glm::ivec3& center,
                                             int horizontalThreshold,
                                             int verticalThreshold)
{
    std::vector<glm::ivec3> toRemove;
    {
        std::lock_guard<std::mutex> lock(chunksMutex);
        toRemove.reserve(chunks_.size());
        for (const auto& [coord, chunkPtr] : chunks_)
        {
            const int dx = coord.x - center.x;
            const int dz = coord.z - center.z;
            const int dy = coord.y - center.y;
            const int horizontalDistance = std::max(std::abs(dx), std::abs(dz));
            if (horizontalDistance > horizontalThreshold || std::abs(dy) > verticalThreshold)
            {
                toRemove.push_back(coord);
            }
        }
    }

    for (const glm::ivec3& coord : toRemove)
    {
        std::shared_ptr<Chunk> chunk;
        {
            std::lock_guard<std::mutex> lock(chunksMutex);
            auto it = chunks_.find(coord);
            if (it == chunks_.end())
            {
                continue;
            }

            if (it->second->inFlight.load(std::memory_order_acquire) != 0)
            {
                continue;
            }

            chunk = it->second;
            chunks_.erase(it);
        }

        if (chunk)
        {
            columnManager_.removeChunk(*chunk);
            recycleChunkGPU(*chunk);
        }
    }
}

bool ChunkManager::Impl::ensureChunkAsync(const glm::ivec3& coord)
{
    try
    {
        std::shared_ptr<Chunk> chunk;
        {
            std::lock_guard<std::mutex> lock(chunksMutex);
            auto it = chunks_.find(coord);
            if (it != chunks_.end())
            {
                return false;
            }

            chunk = std::make_shared<Chunk>(coord);
            chunk->state.store(ChunkState::Generating, std::memory_order_release);
            chunks_.emplace(coord, chunk);
        }

        enqueueJob(chunk, JobType::Generate, coord);
        return true;
    }
    catch (const std::exception& ex)
    {
        std::cerr << "Error creating chunk at (" << coord.x << ", " << coord.y << ", " << coord.z
                  << "): " << ex.what() << std::endl;
        return false;
    }
}

void ChunkManager::Impl::uploadReadyMeshes()
{
    std::size_t remainingBudget = kUploadBudgetBytesPerFrame;
    bool uploadedAnything = false;

    while (remainingBudget > 0 || !uploadedAnything)
    {
        std::shared_ptr<Chunk> chunk = popNextChunkForUpload();
        if (!chunk)
        {
            break;
        }

        if (!chunk->meshReady || chunk->state.load() != ChunkState::Ready)
        {
            continue;
        }

        std::size_t vertexBytes = 0;
        std::size_t indexBytes = 0;
        {
            std::lock_guard<std::mutex> meshLock(chunk->meshMutex);
            vertexBytes = chunk->meshData.vertices.size() * sizeof(Vertex);
            indexBytes = chunk->meshData.indices.size() * sizeof(std::uint32_t);
        }
        const std::size_t totalBytes = vertexBytes + indexBytes;

        if (uploadedAnything && totalBytes > remainingBudget && totalBytes > 0)
        {
            requeueChunkForUpload(chunk, true);
            break;
        }

        uploadChunkMesh(*chunk);
        chunk->state.store(ChunkState::Uploaded, std::memory_order_release);
        chunk->meshReady = false;
        uploadedAnything = true;

        if (totalBytes >= remainingBudget)
        {
            remainingBudget = 0;
        }
        else
        {
            remainingBudget -= totalBytes;
        }
    }
}

void ChunkManager::Impl::uploadChunkMesh(Chunk& chunk)
{
    std::lock_guard<std::mutex> lock(chunk.meshMutex);

    if (chunk.meshData.empty())
    {
        releaseChunkBuffers(chunk);
        chunk.meshData.clear();
        chunk.indexCount = 0;
        return;
    }

    const std::size_t vertexBytes = chunk.meshData.vertices.size() * sizeof(Vertex);
    const std::size_t indexBytes = chunk.meshData.indices.size() * sizeof(std::uint32_t);

    ensureChunkBuffers(chunk, vertexBytes, indexBytes);

    glBindVertexArray(chunk.vao);
    glBindBuffer(GL_ARRAY_BUFFER, chunk.vbo);
    if (vertexBytes > 0)
    {
        glBufferSubData(GL_ARRAY_BUFFER, 0, static_cast<GLsizeiptr>(vertexBytes), chunk.meshData.vertices.data());
    }

    glBindBuffer(GL_ELEMENT_ARRAY_BUFFER, chunk.ibo);
    if (indexBytes > 0)
    {
        glBufferSubData(GL_ELEMENT_ARRAY_BUFFER, 0, static_cast<GLsizeiptr>(indexBytes), chunk.meshData.indices.data());
    }

    chunk.indexCount = static_cast<GLsizei>(chunk.meshData.indices.size());
    glBindVertexArray(0);

    chunk.meshData.clear();
}

void ChunkManager::Impl::buildChunkMeshAsync(Chunk& chunk)
{
    std::lock_guard<std::mutex> lock(chunk.meshMutex);
    chunk.meshData.clear();

    const int baseWorldX = chunk.coord.x * kChunkSizeX;
    const int baseWorldY = chunk.minWorldY;
    const int baseWorldZ = chunk.coord.z * kChunkSizeZ;
    const glm::vec3 chunkOrigin(static_cast<float>(baseWorldX), static_cast<float>(baseWorldY), static_cast<float>(baseWorldZ));

    auto isInsideChunk = [](const glm::ivec3& local) noexcept
    {
        return local.x >= 0 && local.x < kChunkSizeX &&
               local.y >= 0 && local.y < kChunkSizeY &&
               local.z >= 0 && local.z < kChunkSizeZ;
    };

    auto localToWorld = [&](int lx, int ly, int lz) -> glm::ivec3
    {
        return glm::ivec3(baseWorldX + lx, baseWorldY + ly, baseWorldZ + lz);
    };

    auto sampleBlock = [&](int lx, int ly, int lz) -> BlockId
    {
        if (lx >= 0 && lx < kChunkSizeX && ly >= 0 && ly < kChunkSizeY && lz >= 0 && lz < kChunkSizeZ)
        {
            return chunk.blocks[blockIndex(lx, ly, lz)];
        }

        return blockAt(localToWorld(lx, ly, lz));
    };

    enum class Axis : int { X = 0, Y = 1, Z = 2 };
    enum class FaceDir : int { Negative = 0, Positive = 1 };

    struct FaceMaterial
    {
        glm::vec2 uvBase{0.0f};
        glm::vec2 uvSize{1.0f};
        glm::ivec3 uAxis{1, 0, 0};
        glm::ivec3 vAxis{0, 1, 0};
        BlockFace face{BlockFace::Top};

        bool operator==(const FaceMaterial& other) const noexcept
        {
            return uvBase == other.uvBase &&
                   uvSize == other.uvSize &&
                   uAxis == other.uAxis &&
                   vAxis == other.vAxis &&
                   face == other.face;
        }
    };

    struct MaskCell
    {
        bool exists{false};
        FaceMaterial material{};
    };

    const std::array<glm::vec3, 3> axisNormals{
        glm::vec3{1.0f, 0.0f, 0.0f},
        glm::vec3{0.0f, 1.0f, 0.0f},
        glm::vec3{0.0f, 0.0f, 1.0f}
    };

    auto makeMaterial = [&](BlockId block, const glm::vec3& normal) -> FaceMaterial
    {
        FaceMaterial material{};

        const BlockFace face = [&]() -> BlockFace
        {
            if (normal.y > 0.5f) return BlockFace::Top;
            if (normal.y < -0.5f) return BlockFace::Bottom;
            if (normal.x > 0.5f) return BlockFace::East;
            if (normal.x < -0.5f) return BlockFace::West;
            if (normal.z > 0.5f) return BlockFace::South;
            return BlockFace::North;
        }();

        material.face = face;

        if (blockAtlasConfigured_)
        {
            const BlockUVSet& uvSet = blockUVTable_[toIndex(block)];
            const FaceUV& faceUV = uvSet.faces[toIndex(face)];
            material.uvBase = faceUV.base;
            material.uvSize = faceUV.size;
        }
        else
        {
            material.uvBase = glm::vec2(0.0f);
            material.uvSize = glm::vec2(1.0f);
        }

        switch (face)
        {
        case BlockFace::Top:
            material.uAxis = glm::ivec3(1, 0, 0);
            material.vAxis = glm::ivec3(0, 0, 1);
            break;
        case BlockFace::Bottom:
            material.uAxis = glm::ivec3(1, 0, 0);
            material.vAxis = glm::ivec3(0, 0, -1);
            break;
        case BlockFace::East:
            material.uAxis = glm::ivec3(0, 0, 1);
            material.vAxis = glm::ivec3(0, 1, 0);
            break;
        case BlockFace::West:
            material.uAxis = glm::ivec3(0, 0, -1);
            material.vAxis = glm::ivec3(0, 1, 0);
            break;
        case BlockFace::South:
            material.uAxis = glm::ivec3(-1, 0, 0);
            material.vAxis = glm::ivec3(0, 1, 0);
            break;
        case BlockFace::North:
        default:
            material.uAxis = glm::ivec3(1, 0, 0);
            material.vAxis = glm::ivec3(0, 1, 0);
            break;
        }

        return material;
    };

    auto emitQuad = [&](Axis axis, FaceDir dir, int slice, int bStart, int cStart, int bSize, int cSize, const FaceMaterial& material)
    {
        const int a = static_cast<int>(axis);
        const int b = (a + 1) % 3;
        const int c = (a + 2) % 3;

        glm::vec3 normal = axisNormals[a];
        if (dir == FaceDir::Negative)
        {
            normal = -normal;
        }

        glm::vec3 base(0.0f);
        base[a] = static_cast<float>(slice);
        base[b] = static_cast<float>(bStart);
        base[c] = static_cast<float>(cStart);

        glm::vec3 du(0.0f);
        du[b] = static_cast<float>(bSize);

        glm::vec3 dv(0.0f);
        dv[c] = static_cast<float>(cSize);

        std::array<glm::vec3, 4> positions{
            chunkOrigin + base,
            chunkOrigin + base + du,
            chunkOrigin + base + du + dv,
            chunkOrigin + base + dv
        };

        if (dir == FaceDir::Negative)
        {
            std::swap(positions[1], positions[3]);
        }

        const glm::vec3 uAxisVec = glm::vec3(material.uAxis);
        const glm::vec3 vAxisVec = glm::vec3(material.vAxis);

        const std::size_t vertexStart = chunk.meshData.vertices.size();
        for (int i = 0; i < 4; ++i)
        {
            const glm::vec3& pos = positions[i];

            Vertex vertex{};
            vertex.position = pos;
            vertex.normal = normal;
            vertex.tileCoord = glm::vec2(glm::dot(pos, uAxisVec), glm::dot(pos, vAxisVec));
            vertex.atlasBase = material.uvBase;
            vertex.atlasSize = material.uvSize;
            chunk.meshData.vertices.push_back(vertex);
        }

        chunk.meshData.indices.push_back(static_cast<std::uint32_t>(vertexStart + 0));
        chunk.meshData.indices.push_back(static_cast<std::uint32_t>(vertexStart + 1));
        chunk.meshData.indices.push_back(static_cast<std::uint32_t>(vertexStart + 2));
        chunk.meshData.indices.push_back(static_cast<std::uint32_t>(vertexStart + 2));
        chunk.meshData.indices.push_back(static_cast<std::uint32_t>(vertexStart + 3));
        chunk.meshData.indices.push_back(static_cast<std::uint32_t>(vertexStart + 0));
    };

    auto greedyMeshAxis = [&](Axis axis)
    {
        const int dims[3] = {kChunkSizeX, kChunkSizeY, kChunkSizeZ};
        const int a = static_cast<int>(axis);
        const int b = (a + 1) % 3;
        const int c = (a + 2) % 3;

        const int sizeA = dims[a];
        const int sizeB = dims[b];
        const int sizeC = dims[c];

        std::vector<MaskCell> mask(static_cast<std::size_t>(sizeB * sizeC));

        auto maskIndex = [&](int bi, int ci) -> int
        {
            return bi * sizeC + ci;
        };

        for (int dirIndex = 0; dirIndex < 2; ++dirIndex)
        {
            const FaceDir dir = static_cast<FaceDir>(dirIndex);

            for (int slice = 0; slice <= sizeA; ++slice)
            {
                std::fill(mask.begin(), mask.end(), MaskCell{});

                for (int bi = 0; bi < sizeB; ++bi)
                {
                    for (int ci = 0; ci < sizeC; ++ci)
                    {
                        const int maskIdx = maskIndex(bi, ci);
                        MaskCell cell{};

                        const glm::ivec3 positiveLocal{
                            (a == 0) ? slice : ((b == 0) ? bi : ci),
                            (a == 1) ? slice : ((b == 1) ? bi : ci),
                            (a == 2) ? slice : ((b == 2) ? bi : ci)
                        };

                        const glm::ivec3 negativeLocal{
                            (a == 0) ? slice - 1 : ((b == 0) ? bi : ci),
                            (a == 1) ? slice - 1 : ((b == 1) ? bi : ci),
                            (a == 2) ? slice - 1 : ((b == 2) ? bi : ci)
                        };

                        const bool positiveSolid = isSolid(sampleBlock(positiveLocal.x, positiveLocal.y, positiveLocal.z));
                        const bool negativeSolid = isSolid(sampleBlock(negativeLocal.x, negativeLocal.y, negativeLocal.z));

                        glm::ivec3 owningLocal{0};
                        bool createFace = false;

                        if (dir == FaceDir::Positive)
                        {
                            if (negativeSolid && !positiveSolid && isInsideChunk(negativeLocal))
                            {
                                owningLocal = negativeLocal;
                                createFace = true;
                            }
                        }
                        else
                        {
                            if (positiveSolid && !negativeSolid && isInsideChunk(positiveLocal))
                            {
                                owningLocal = positiveLocal;
                                createFace = true;
                            }
                        }

                        if (createFace)
                        {
                            const glm::vec3 normal = axisNormals[a] * ((dir == FaceDir::Positive) ? 1.0f : -1.0f);
                            cell.exists = true;
                            const std::size_t blockIdx = blockIndex(owningLocal.x, owningLocal.y, owningLocal.z);
                            const BlockId owningBlock = chunk.blocks[blockIdx];
                            cell.material = makeMaterial(owningBlock, normal);
                        }

                        mask[maskIdx] = cell;
                    }
                }

                for (int bi = 0; bi < sizeB; ++bi)
                {
                    int ci = 0;
                    while (ci < sizeC)
                    {
                        const int maskIdx = maskIndex(bi, ci);
                        const MaskCell& cell = mask[maskIdx];
                        if (!cell.exists)
                        {
                            ++ci;
                            continue;
                        }

                        const FaceMaterial material = cell.material;

                        int runLengthC = 1;
                        while (ci + runLengthC < sizeC)
                        {
                            const MaskCell& nextCell = mask[maskIndex(bi, ci + runLengthC)];
                            if (!nextCell.exists || !(nextCell.material == material))
                            {
                                break;
                            }
                            ++runLengthC;
                        }

                        int runHeightB = 1;
                        while (bi + runHeightB < sizeB)
                        {
                            bool rowMatches = true;
                            for (int offset = 0; offset < runLengthC; ++offset)
                            {
                                const MaskCell& rowCell = mask[maskIndex(bi + runHeightB, ci + offset)];
                                if (!rowCell.exists || !(rowCell.material == material))
                                {
                                    rowMatches = false;
                                    break;
                                }
                            }

                            if (!rowMatches)
                            {
                                break;
                            }

                            ++runHeightB;
                        }

                        emitQuad(axis, dir, slice, bi, ci, runHeightB, runLengthC, material);

                        for (int bOffset = 0; bOffset < runHeightB; ++bOffset)
                        {
                            for (int cOffset = 0; cOffset < runLengthC; ++cOffset)
                            {
                                mask[maskIndex(bi + bOffset, ci + cOffset)].exists = false;
                            }
                        }

                        ci += runLengthC;
                    }
                }
            }
        }
    };

    greedyMeshAxis(Axis::X);
    greedyMeshAxis(Axis::Y);
    greedyMeshAxis(Axis::Z);

    chunk.meshReady = true;
}

glm::ivec3 ChunkManager::Impl::worldToChunkCoords(int worldX, int worldY, int worldZ) noexcept
{
    return {floorDiv(worldX, kChunkSizeX), floorDiv(worldY, kChunkSizeY), floorDiv(worldZ, kChunkSizeZ)};
}

std::shared_ptr<Chunk> ChunkManager::Impl::getChunkShared(const glm::ivec3& coord) noexcept
{
    std::lock_guard<std::mutex> lock(chunksMutex);
    auto it = chunks_.find(coord);
    return (it != chunks_.end()) ? it->second : nullptr;
}

std::shared_ptr<const Chunk> ChunkManager::Impl::getChunkShared(const glm::ivec3& coord) const noexcept
{
    std::lock_guard<std::mutex> lock(chunksMutex);
    auto it = chunks_.find(coord);
    if (it != chunks_.end())
    {
        return it->second;
    }
    return nullptr;
}

Chunk* ChunkManager::Impl::getChunk(const glm::ivec3& coord) noexcept
{
    return getChunkShared(coord).get();
}

const Chunk* ChunkManager::Impl::getChunk(const glm::ivec3& coord) const noexcept
{
    return getChunkShared(coord).get();
}

void ChunkManager::Impl::markNeighborsForRemeshingIfNeeded(const glm::ivec3& coord, int localX, int localY, int localZ)
{
    auto queueNeighbor = [&](const glm::ivec3& neighborCoord)
    {
        auto neighbor = getChunkShared(neighborCoord);
        if (!neighbor)
        {
            return;
        }

        ChunkState neighborState = neighbor->state.load();
        if (neighborState != ChunkState::Uploaded && neighborState != ChunkState::Remeshing)
        {
            return;
        }

        neighbor->state.store(ChunkState::Remeshing, std::memory_order_release);
        try
        {
            enqueueJob(neighbor, JobType::Mesh, neighborCoord);
        }
        catch (const std::exception& ex)
        {
            std::cerr << "Failed to queue remesh for neighbor (" << neighborCoord.x << ", " << neighborCoord.y
                      << ", " << neighborCoord.z << "): " << ex.what() << std::endl;
        }
    };

    if (localX == 0)
    {
        queueNeighbor(coord + glm::ivec3{-1, 0, 0});
    }

    if (localX == kChunkSizeX - 1)
    {
        queueNeighbor(coord + glm::ivec3{1, 0, 0});
    }

    if (localZ == 0)
    {
        queueNeighbor(coord + glm::ivec3{0, 0, -1});
    }

    if (localZ == kChunkSizeZ - 1)
    {
        queueNeighbor(coord + glm::ivec3{0, 0, 1});
<<<<<<< HEAD
=======
    }

    if (localY == 0)
    {
        queueNeighbor(coord + glm::ivec3{0, -1, 0});
    }

    if (localY == kChunkSizeY - 1)
    {
        queueNeighbor(coord + glm::ivec3{0, 1, 0});
>>>>>>> cc0c190d
    }

    if (localY == 0)
    {
        queueNeighbor(coord + glm::ivec3{0, -1, 0});
    }

    if (localY == kChunkSizeY - 1)
    {
        queueNeighbor(coord + glm::ivec3{0, 1, 0});
    }
}

ColumnSample ChunkManager::Impl::sampleColumn(int worldX, int worldZ) const
{
<<<<<<< HEAD
=======
    std::lock_guard<std::mutex> lock(chunk.meshMutex);
    const int baseWorldX = chunk.coord.x * kChunkSizeX;
    const int baseWorldZ = chunk.coord.z * kChunkSizeZ;

>>>>>>> cc0c190d
    auto biomeForRegion = [&](int regionX, int regionZ) -> const BiomeDefinition&
    {
        const float selector = hashToUnitFloat(regionX, 31, regionZ);
        const std::size_t maxIndex = kBiomeDefinitions.size() - 1;
        const std::size_t biomeIndex = std::min(static_cast<std::size_t>(selector * static_cast<float>(kBiomeDefinitions.size())), maxIndex);
        return kBiomeDefinitions[biomeIndex];
    };

        struct WeightedBiome
        {
            const BiomeDefinition* biome;
            float weight;
        };

        const int chunkX = floorDiv(worldX, kChunkSizeX);
        const int chunkZ = floorDiv(worldZ, kChunkSizeZ);
        const int biomeRegionX = floorDiv(chunkX, kBiomeSizeInChunks);
        const int biomeRegionZ = floorDiv(chunkZ, kBiomeSizeInChunks);

        const int regionBaseChunkX = biomeRegionX * kBiomeSizeInChunks;
        const int regionBaseChunkZ = biomeRegionZ * kBiomeSizeInChunks;
        const int regionBaseBlockX = regionBaseChunkX * kChunkSizeX;
        const int regionBaseBlockZ = regionBaseChunkZ * kChunkSizeZ;

        const int regionSizeBlocksX = kBiomeSizeInChunks * kChunkSizeX;
        const int regionSizeBlocksZ = kBiomeSizeInChunks * kChunkSizeZ;

        const int localBlockX = worldX - regionBaseBlockX;
        const int localBlockZ = worldZ - regionBaseBlockZ;

        constexpr float kBiomeBlendRangeBlocks = 4.0f;

        auto smooth01 = [](float t)
        {
            t = std::clamp(t, 0.0f, 1.0f);
            return t * t * (3.0f - 2.0f * t);
        };

        auto edgeInfluence = [&](float distance)
        {
            if (distance >= kBiomeBlendRangeBlocks)
            {
                return 0.0f;
            }

            const float normalized = 1.0f - (distance / kBiomeBlendRangeBlocks);
            return smooth01(normalized);
        };

        const float distanceLeft = static_cast<float>(localBlockX);
        const float distanceRight = static_cast<float>((regionSizeBlocksX - 1) - localBlockX);
        const float distanceNorth = static_cast<float>(localBlockZ);
        const float distanceSouth = static_cast<float>((regionSizeBlocksZ - 1) - localBlockZ);

        auto edgeVariation = [&](int offsetX, int offsetZ)
        {
            const float sampleX = static_cast<float>(worldX + offsetX * 31);
            const float sampleZ = static_cast<float>(worldZ + offsetZ * 31);
            const float variationNoise = noise_.fbm(sampleX * 0.07f, sampleZ * 0.07f, 3, 0.55f, 2.0f);
            return std::clamp(variationNoise * 0.5f + 0.5f, 0.0f, 1.0f);
        };

        float leftWeightAxis = edgeInfluence(distanceLeft);
        float rightWeightAxis = edgeInfluence(distanceRight);
        float northWeightAxis = edgeInfluence(distanceNorth);
        float southWeightAxis = edgeInfluence(distanceSouth);

        leftWeightAxis *= 0.3f + edgeVariation(-1, 0) * 0.7f;
        rightWeightAxis *= 0.3f + edgeVariation(1, 0) * 0.7f;
        northWeightAxis *= 0.3f + edgeVariation(0, -1) * 0.7f;
        southWeightAxis *= 0.3f + edgeVariation(0, 1) * 0.7f;

        float centerWeightAxisX = 1.0f - (leftWeightAxis + rightWeightAxis);
        float centerWeightAxisZ = 1.0f - (northWeightAxis + southWeightAxis);
        centerWeightAxisX = std::clamp(centerWeightAxisX, 0.0f, 1.0f);
        centerWeightAxisZ = std::clamp(centerWeightAxisZ, 0.0f, 1.0f);

        const float axisSumX = leftWeightAxis + rightWeightAxis + centerWeightAxisX;
        if (axisSumX > std::numeric_limits<float>::epsilon())
        {
            leftWeightAxis /= axisSumX;
            rightWeightAxis /= axisSumX;
            centerWeightAxisX /= axisSumX;
        }

        const float axisSumZ = northWeightAxis + southWeightAxis + centerWeightAxisZ;
        if (axisSumZ > std::numeric_limits<float>::epsilon())
        {
            northWeightAxis /= axisSumZ;
            southWeightAxis /= axisSumZ;
            centerWeightAxisZ /= axisSumZ;
        }

        std::array<WeightedBiome, 5> weightedBiomes{};

        std::size_t weightCount = 0;

        auto addBiomeWeight = [&](int regionOffsetX, int regionOffsetZ, float weight)
        {
            if (weight <= 0.0f)
            {
                return;
            }

            const float scatterNoise = hashToUnitFloat(worldX + regionOffsetX * 53,
                                                       157 + regionOffsetX * 31 + regionOffsetZ * 17,
                                                       worldZ + regionOffsetZ * 71);
            const bool isCenterRegion = (regionOffsetX == 0) && (regionOffsetZ == 0);
            const float scatterMin = isCenterRegion ? 0.85f : 0.4f;
            const float scatterMax = isCenterRegion ? 1.1f : 1.25f;
            const float scatter = scatterMin + (scatterMax - scatterMin) * scatterNoise;
            weight *= scatter;

            if (weight <= 0.0f)
            {
                return;
            }

            const BiomeDefinition& biome = biomeForRegion(biomeRegionX + regionOffsetX, biomeRegionZ + regionOffsetZ);
            weightedBiomes[weightCount++] = WeightedBiome{&biome, weight};
        };

        addBiomeWeight(0, 0, centerWeightAxisX * centerWeightAxisZ);
        addBiomeWeight(-1, 0, leftWeightAxis * centerWeightAxisZ);
        addBiomeWeight(1, 0, rightWeightAxis * centerWeightAxisZ);
        addBiomeWeight(0, -1, centerWeightAxisX * northWeightAxis);
        addBiomeWeight(0, 1, centerWeightAxisX * southWeightAxis);

        if (weightCount == 0)
        {
            addBiomeWeight(0, 0, 1.0f);
        }

        float totalWeight = 0.0f;
        for (std::size_t i = 0; i < weightCount; ++i)
        {
            totalWeight += weightedBiomes[i].weight;
        }

        if (totalWeight <= std::numeric_limits<float>::epsilon())
        {
            totalWeight = 1.0f;
        }

        for (std::size_t i = 0; i < weightCount; ++i)
        {
            weightedBiomes[i].weight /= totalWeight;
        }

        const float nx = static_cast<float>(worldX) * 0.01f;
        const float nz = static_cast<float>(worldZ) * 0.01f;

        const float mainTerrain = noise_.fbm(nx, nz, 6, 0.5f, 2.0f);
        const float mountainNoise = noise_.ridge(nx * 0.4f, nz * 0.4f, 5, 2.1f, 0.5f);
        const float detailNoise = noise_.fbm(nx * 4.0f, nz * 4.0f, 8, 0.45f, 2.2f);
        const float mediumNoise = noise_.fbm(nx * 0.8f, nz * 0.8f, 7, 0.5f, 2.0f);

        const float combined = mainTerrain * 12.0f +
                               mountainNoise * 8.0f +
                               mediumNoise * 4.0f +
                               detailNoise * 2.0f;

        float blendedOffset = 0.0f;
        float blendedScale = 0.0f;
        float blendedMinHeight = 0.0f;
        float blendedMaxHeight = 0.0f;
        const BiomeDefinition* dominantBiome = nullptr;
        float dominantWeight = -1.0f;

        for (std::size_t i = 0; i < weightCount; ++i)
        {
            const auto& weightedBiome = weightedBiomes[i];
            blendedOffset += weightedBiome.biome->heightOffset * weightedBiome.weight;
            blendedScale += weightedBiome.biome->heightScale * weightedBiome.weight;
            blendedMinHeight += static_cast<float>(weightedBiome.biome->minHeight) * weightedBiome.weight;
            blendedMaxHeight += static_cast<float>(weightedBiome.biome->maxHeight) * weightedBiome.weight;

            if (weightedBiome.weight > dominantWeight)
            {
                dominantWeight = weightedBiome.weight;
                dominantBiome = weightedBiome.biome;
            }
        }

        dominantWeight = std::max(dominantWeight, 0.0f);
        if (dominantBiome == nullptr)
        {
            dominantBiome = &biomeForRegion(biomeRegionX, biomeRegionZ);
        }

        const float minHeight = std::clamp(blendedMinHeight, 0.0f, static_cast<float>(kChunkSizeY - 1));
        const float maxHeight = std::clamp(blendedMaxHeight, 0.0f, static_cast<float>(kChunkSizeY - 1));

        float targetHeight = blendedOffset + combined * blendedScale;
        targetHeight = std::clamp(targetHeight, minHeight, maxHeight);

        ColumnSample sample;
        sample.dominantBiome = dominantBiome;
        sample.dominantWeight = dominantWeight;
        sample.surfaceY = std::clamp(static_cast<int>(std::round(targetHeight)), 0, kChunkSizeY - 1);
        return sample;
    }
}

void ChunkManager::Impl::generateChunkBlocks(Chunk& chunk)
{
    std::lock_guard<std::mutex> lock(chunk.meshMutex);
    std::fill(chunk.blocks.begin(), chunk.blocks.end(), BlockId::Air);

    const int baseWorldX = chunk.coord.x * kChunkSizeX;
    const int baseWorldZ = chunk.coord.z * kChunkSizeZ;

    std::array<ColumnSample, static_cast<std::size_t>(kChunkSizeX * kChunkSizeZ)> columnSamples{};
    for (int x = 0; x < kChunkSizeX; ++x)
    {
        for (int z = 0; z < kChunkSizeZ; ++z)
        {
            const int worldX = baseWorldX + x;
            const int worldZ = baseWorldZ + z;
            columnSamples[columnIndex(x, z)] = sampleColumn(worldX, worldZ);
        }
    }

    bool anySolid = false;

    for (int x = 0; x < kChunkSizeX; ++x)
    {
        for (int z = 0; z < kChunkSizeZ; ++z)
        {
            const ColumnSample& columnSample = columnSamples[columnIndex(x, z)];
            if (!columnSample.dominantBiome)
            {
                continue;
            }

            const BiomeDefinition& biome = *columnSample.dominantBiome;
            const int surfaceY = columnSample.surfaceY;

            if (surfaceY < chunk.minWorldY)
            {
                continue;
            }

            const int localSurface = surfaceY - chunk.minWorldY;
            const int columnFillTop = std::min(localSurface, kChunkSizeY - 1);

            for (int localY = 0; localY <= columnFillTop; ++localY)
            {
                const int worldY = chunk.minWorldY + localY;
                BlockId block = BlockId::Air;
                if (worldY < surfaceY)
                {
                    block = biome.fillerBlock;
                }
                else if (worldY == surfaceY)
                {
                    block = biome.surfaceBlock;
                }

                if (block != BlockId::Air)
                {
                    anySolid = true;
                }

                chunk.blocks[blockIndex(x, localY, z)] = block;
            }

            if (surfaceY > chunk.maxWorldY)
            {
                for (int localY = columnFillTop + 1; localY < kChunkSizeY; ++localY)
                {
                    chunk.blocks[blockIndex(x, localY, z)] = biome.fillerBlock;
                    anySolid = true;
                }
            }
        }
    }

    constexpr int kTreeMinHeight = 6;
    constexpr int kTreeMaxHeight = 8;
    constexpr int kTreeMaxRadius = 2;

    auto trySetBlock = [&](int worldX, int worldY, int worldZ, BlockId block, bool replaceSolid)
    {
        const int localX = worldX - baseWorldX;
        const int localZ = worldZ - baseWorldZ;
        if (localX < 0 || localX >= kChunkSizeX || localZ < 0 || localZ >= kChunkSizeZ)
        {
            return;
        }
        if (worldY < chunk.minWorldY || worldY > chunk.maxWorldY)
        {
            return;
        }

        const int localY = worldY - chunk.minWorldY;
        const std::size_t idx = blockIndex(localX, localY, localZ);
        BlockId& destination = chunk.blocks[idx];
        if (!replaceSolid && destination != BlockId::Air)
        {
            return;
        }

        destination = block;
        if (block != BlockId::Air)
        {
<<<<<<< HEAD
            anySolid = true;
=======
            columnMax = std::max(columnMax, localY);
>>>>>>> cc0c190d
        }
    };

    const int minWorldX = baseWorldX - kTreeMaxRadius;
    const int maxWorldX = baseWorldX + kChunkSizeX + kTreeMaxRadius - 1;
    const int minWorldZ = baseWorldZ - kTreeMaxRadius;
    const int maxWorldZ = baseWorldZ + kChunkSizeZ + kTreeMaxRadius - 1;

    for (int worldX = minWorldX; worldX <= maxWorldX; ++worldX)
    {
        for (int worldZ = minWorldZ; worldZ <= maxWorldZ; ++worldZ)
        {
            const ColumnSample columnSample = sampleColumn(worldX, worldZ);
            const BiomeDefinition& biome = *columnSample.dominantBiome;
            if (!biome.generatesTrees)
            {
                continue;
            }

            constexpr float kTreeBiomeWeightThreshold = 0.55f;
            if (columnSample.dominantWeight < kTreeBiomeWeightThreshold)
            {
                continue;
            }

            const int groundWorldY = columnSample.surfaceY;
            const int groundLocalY = groundWorldY - chunk.minWorldY;
            if (groundLocalY < 0 || groundLocalY >= kChunkSizeY)
            {
                continue;
            }

            if (groundLocalY <= 2 || groundLocalY >= kChunkSizeY - (kTreeMaxHeight + 1))
            {
                continue;
            }

            const int groundWorldY = chunk.minWorldY + groundY;

            const int localX = worldX - baseWorldX;
            const int localZ = worldZ - baseWorldZ;
            if (localX >= 0 && localX < kChunkSizeX && localZ >= 0 && localZ < kChunkSizeZ)
            {
                const std::size_t blockIdx = blockIndex(localX, groundLocalY, localZ);
                if (chunk.blocks[blockIdx] != biome.surfaceBlock)
                {
                    continue;
                }
            }

            const float density = noise_.fbm(static_cast<float>(worldX) * 0.05f,
                                             static_cast<float>(worldZ) * 0.05f,
                                             4,
                                             0.55f,
                                             2.0f);
            const float normalizedDensity = std::clamp((density + 1.0f) * 0.5f, 0.0f, 1.0f);
            const float randomValue = hashToUnitFloat(worldX, groundWorldY, worldZ);
            const float spawnThresholdBase = 0.015f + normalizedDensity * 0.02f;
            const float spawnThreshold = std::clamp(spawnThresholdBase * std::max(biome.treeDensityMultiplier, 0.0f), 0.0f, 1.0f);
            if (randomValue > spawnThreshold)
            {
                continue;
            }

            bool terrainSuitable = true;
            for (int dx = -1; dx <= 1 && terrainSuitable; ++dx)
            {
                for (int dz = -1; dz <= 1; ++dz)
                {
                    if (dx == 0 && dz == 0)
                    {
                        continue;
                    }

                    const ColumnSample neighborSample = sampleColumn(worldX + dx, worldZ + dz);
                    const int neighborHeight = neighborSample.surfaceY;
                    if (std::abs(neighborHeight - groundWorldY) > 1)
                    {
                        terrainSuitable = false;
                        break;
                    }
                }
            }

            if (!terrainSuitable)
            {
                continue;
            }

            int trunkHeight = kTreeMinHeight +
                              static_cast<int>(hashToUnitFloat(worldX, groundWorldY + 1, worldZ) *
                                               static_cast<float>(kTreeMaxHeight - kTreeMinHeight + 1));
            trunkHeight = std::clamp(trunkHeight, kTreeMinHeight, kTreeMaxHeight);

            const int canopyTopLocal = groundLocalY + trunkHeight;
            if (canopyTopLocal >= kChunkSizeY)
            {
                continue;
            }

            for (int dy = 0; dy < trunkHeight; ++dy)
            {
                trySetBlock(worldX, groundWorldY + dy, worldZ, BlockId::Wood, true);
            }

            const int canopyBaseLocal = groundLocalY + trunkHeight - 3;
            for (int y = canopyBaseLocal; y <= canopyTopLocal; ++y)
            {
                const int worldY = chunk.minWorldY + y;
                const int layer = y - canopyBaseLocal;
                int radius = 2;
                if (y >= canopyTopLocal - 1)
                {
                    radius = 1;
                }

                for (int dx = -radius; dx <= radius; ++dx)
                {
                    for (int dz = -radius; dz <= radius; ++dz)
                    {
                        if (std::abs(dx) == radius && std::abs(dz) == radius && radius > 1)
                        {
                            continue;
                        }

                        if (dx == 0 && dz == 0 && y <= groundLocalY + trunkHeight - 1)
                        {
                            continue;
                        }

                        if (layer == 0 && std::abs(dx) + std::abs(dz) > 3)
                        {
                            continue;
                        }

<<<<<<< HEAD
                        trySetBlock(worldX + dx, worldY, worldZ + dz, BlockId::Leaves, false);
=======
                        trySetBlock(worldX + dx, chunk.minWorldY + y, worldZ + dz, BlockId::Leaves, false);
>>>>>>> cc0c190d
                    }
                }
            }
        }
    }

    if (!anySolid)
    {
        columnManager_.updateChunk(chunk);
        return;
    }

    columnManager_.updateChunk(chunk);
}

ChunkManager::ChunkManager(unsigned seed)
    : impl_(std::make_unique<Impl>(seed))
{
}

ChunkManager::~ChunkManager() = default;

void ChunkManager::setAtlasTexture(GLuint texture) noexcept
{
    impl_->setAtlasTexture(texture);
}

void ChunkManager::setBlockTextureAtlasConfig(const glm::ivec2& textureSizePixels, int tileSizePixels)
{
    impl_->setBlockTextureAtlasConfig(textureSizePixels, tileSizePixels);
}

void ChunkManager::update(const glm::vec3& cameraPos)
{
    impl_->update(cameraPos);
}

void ChunkManager::render(GLuint shaderProgram,
                          const glm::mat4& viewProj,
                          const glm::vec3& cameraPos,
                          const Frustum& frustum,
                          const ChunkShaderUniformLocations& uniforms) const
{
    impl_->render(shaderProgram, viewProj, cameraPos, frustum, uniforms);
}

float ChunkManager::surfaceHeight(float worldX, float worldZ) const noexcept
{
    return impl_->surfaceHeight(worldX, worldZ);
}

void ChunkManager::clear()
{
    impl_->clear();
}

bool ChunkManager::destroyBlock(const glm::ivec3& worldPos)
{
    return impl_->destroyBlock(worldPos);
}

bool ChunkManager::placeBlock(const glm::ivec3& targetBlockPos, const glm::ivec3& faceNormal)
{
    return impl_->placeBlock(targetBlockPos, faceNormal);
}

RaycastHit ChunkManager::raycast(const glm::vec3& origin, const glm::vec3& direction) const
{
    return impl_->raycast(origin, direction);
}

void ChunkManager::updateHighlight(const glm::vec3& cameraPos, const glm::vec3& cameraDirection)
{
    impl_->updateHighlight(cameraPos, cameraDirection);
}

void ChunkManager::toggleViewDistance()
{
    impl_->toggleViewDistance();
}

int ChunkManager::viewDistance() const noexcept
{
    return impl_->viewDistance();
}

void ChunkManager::setRenderDistance(int distance) noexcept
{
    impl_->setRenderDistance(distance);
}

BlockId ChunkManager::blockAt(const glm::ivec3& worldPos) const noexcept
{
    return impl_->blockAt(worldPos);
}

glm::vec3 ChunkManager::findSafeSpawnPosition(float worldX, float worldZ) const
{
    return impl_->findSafeSpawnPosition(worldX, worldZ);
}
<|MERGE_RESOLUTION|>--- conflicted
+++ resolved
@@ -252,12 +252,8 @@
           minWorldY(c.y * kChunkSizeY),
           maxWorldY(minWorldY + kChunkSizeY - 1),
           blocks(kChunkBlockCount, BlockId::Air),
-<<<<<<< HEAD
           state(ChunkState::Empty)
-=======
-          state(ChunkState::Empty),
-          columnMaxHeights(kChunkSizeX * kChunkSizeZ, -1)
->>>>>>> cc0c190d
+
     {
     }
 
@@ -284,7 +280,6 @@
 struct ChunkHasher
 {
     std::size_t operator()(const glm::ivec3& v) const noexcept
-<<<<<<< HEAD
     {
         std::size_t hash = static_cast<std::size_t>(v.x) * 73856093u;
         hash ^= static_cast<std::size_t>(v.y) * 19349663u;
@@ -299,12 +294,7 @@
     {
         std::size_t hash = static_cast<std::size_t>(v.x) * 73856093u;
         hash ^= static_cast<std::size_t>(v.y) * 19349663u;
-=======
-    {
-        std::size_t hash = static_cast<std::size_t>(v.x) * 73856093u;
-        hash ^= static_cast<std::size_t>(v.y) * 19349663u;
-        hash ^= static_cast<std::size_t>(v.z) * 83492791u;
->>>>>>> cc0c190d
+
         return hash;
     }
 };
@@ -476,10 +466,7 @@
     Chunk* getChunk(const glm::ivec3& coord) noexcept;
     const Chunk* getChunk(const glm::ivec3& coord) const noexcept;
     void markNeighborsForRemeshingIfNeeded(const glm::ivec3& coord, int localX, int localY, int localZ);
-<<<<<<< HEAD
-=======
-    void recomputeColumnHeight(Chunk& chunk, int localX, int localZ) noexcept;
->>>>>>> cc0c190d
+
     void generateChunkBlocks(Chunk& chunk);
     ColumnSample sampleColumn(int worldX, int worldZ) const;
 
@@ -1064,41 +1051,16 @@
 {
     const int wx = static_cast<int>(std::floor(worldX));
     const int wz = static_cast<int>(std::floor(worldZ));
-<<<<<<< HEAD
     const int cachedHeight = columnManager_.highestSolidBlock(wx, wz);
     if (cachedHeight != ColumnManager::kNoHeight)
-=======
-    const glm::ivec3 chunkCoord = worldToChunkCoords(wx, 0, wz);
-    const int localX = wrapIndex(wx, kChunkSizeX);
-    const int localZ = wrapIndex(wz, kChunkSizeZ);
-
-    auto chunk = getChunkShared(chunkCoord);
-    if (!chunk)
->>>>>>> cc0c190d
+
     {
         return static_cast<float>(cachedHeight + 1);
     }
 
-<<<<<<< HEAD
     const ColumnSample sample = sampleColumn(wx, wz);
     return static_cast<float>(sample.surfaceY + 1);
-=======
-    int topBlock = -1;
-    {
-        std::lock_guard<std::mutex> lock(chunk->meshMutex);
-        if (!chunk->columnMaxHeights.empty())
-        {
-            topBlock = chunk->columnMaxHeights[columnIndex(localX, localZ)];
-        }
-    }
-
-    if (topBlock < 0)
-    {
-        return 0.0f;
-    }
-
-    return static_cast<float>(chunk->minWorldY + topBlock + 1);
->>>>>>> cc0c190d
+
 }
 
 void ChunkManager::Impl::clear()
@@ -1176,23 +1138,13 @@
         return false;
     }
 
-<<<<<<< HEAD
     const glm::ivec3 local = localBlockCoords(worldPos, chunkCoord);
     if (local.y < 0 || local.y >= kChunkSizeY)
     {
         return false;
     }
     const std::size_t blockIdx = blockIndex(local.x, local.y, local.z);
-=======
-    const int localX = wrapIndex(worldPos.x, kChunkSizeX);
-    const int localZ = wrapIndex(worldPos.z, kChunkSizeZ);
-    const int localY = worldPos.y - chunk->minWorldY;
-    if (localY < 0 || localY >= kChunkSizeY)
-    {
-        return false;
-    }
-    const std::size_t blockIdx = blockIndex(localX, localY, localZ);
->>>>>>> cc0c190d
+
 
     {
         std::lock_guard<std::mutex> lock(chunk->meshMutex);
@@ -1207,11 +1159,8 @@
     }
 
     enqueueJob(chunk, JobType::Mesh, chunkCoord);
-<<<<<<< HEAD
     markNeighborsForRemeshingIfNeeded(chunkCoord, local.x, local.y, local.z);
-=======
-    markNeighborsForRemeshingIfNeeded(chunkCoord, localX, localY, localZ);
->>>>>>> cc0c190d
+
     return true;
 }
 
@@ -1232,23 +1181,13 @@
         return false;
     }
 
-<<<<<<< HEAD
     const glm::ivec3 local = localBlockCoords(placePos, chunkCoord);
     if (local.y < 0 || local.y >= kChunkSizeY)
     {
         return false;
     }
     const std::size_t blockIdx = blockIndex(local.x, local.y, local.z);
-=======
-    const int localX = wrapIndex(placePos.x, kChunkSizeX);
-    const int localZ = wrapIndex(placePos.z, kChunkSizeZ);
-    const int localY = placePos.y - chunk->minWorldY;
-    if (localY < 0 || localY >= kChunkSizeY)
-    {
-        return false;
-    }
-    const std::size_t blockIdx = blockIndex(localX, localY, localZ);
->>>>>>> cc0c190d
+
 
     {
         std::lock_guard<std::mutex> lock(chunk->meshMutex);
@@ -1263,11 +1202,8 @@
     }
 
     enqueueJob(chunk, JobType::Mesh, chunkCoord);
-<<<<<<< HEAD
     markNeighborsForRemeshingIfNeeded(chunkCoord, local.x, local.y, local.z);
-=======
-    markNeighborsForRemeshingIfNeeded(chunkCoord, localX, localY, localZ);
->>>>>>> cc0c190d
+
     return true;
 }
 
@@ -1439,7 +1375,6 @@
     const glm::ivec3 chunkCoord = worldToChunkCoords(worldPos.x, worldPos.y, worldPos.z);
     auto chunk = getChunkShared(chunkCoord);
     if (!chunk)
-<<<<<<< HEAD
     {
         return BlockId::Air;
     }
@@ -1450,20 +1385,7 @@
         return BlockId::Air;
     }
     return chunk->blocks[blockIndex(local.x, local.y, local.z)];
-=======
-    {
-        return BlockId::Air;
-    }
-
-    const int localX = wrapIndex(worldPos.x, kChunkSizeX);
-    const int localZ = wrapIndex(worldPos.z, kChunkSizeZ);
-    const int localY = worldPos.y - chunk->minWorldY;
-    if (localY < 0 || localY >= kChunkSizeY)
-    {
-        return BlockId::Air;
-    }
-    return chunk->blocks[blockIndex(localX, localY, localZ)];
->>>>>>> cc0c190d
+
 }
 
 glm::vec3 ChunkManager::Impl::findSafeSpawnPosition(float worldX, float worldZ) const
@@ -2506,8 +2428,7 @@
     if (localZ == kChunkSizeZ - 1)
     {
         queueNeighbor(coord + glm::ivec3{0, 0, 1});
-<<<<<<< HEAD
-=======
+
     }
 
     if (localY == 0)
@@ -2518,29 +2439,12 @@
     if (localY == kChunkSizeY - 1)
     {
         queueNeighbor(coord + glm::ivec3{0, 1, 0});
->>>>>>> cc0c190d
-    }
-
-    if (localY == 0)
-    {
-        queueNeighbor(coord + glm::ivec3{0, -1, 0});
-    }
-
-    if (localY == kChunkSizeY - 1)
-    {
-        queueNeighbor(coord + glm::ivec3{0, 1, 0});
     }
 }
 
 ColumnSample ChunkManager::Impl::sampleColumn(int worldX, int worldZ) const
 {
-<<<<<<< HEAD
-=======
-    std::lock_guard<std::mutex> lock(chunk.meshMutex);
-    const int baseWorldX = chunk.coord.x * kChunkSizeX;
-    const int baseWorldZ = chunk.coord.z * kChunkSizeZ;
-
->>>>>>> cc0c190d
+
     auto biomeForRegion = [&](int regionX, int regionZ) -> const BiomeDefinition&
     {
         const float selector = hashToUnitFloat(regionX, 31, regionZ);
@@ -2847,11 +2751,8 @@
         destination = block;
         if (block != BlockId::Air)
         {
-<<<<<<< HEAD
             anySolid = true;
-=======
-            columnMax = std::max(columnMax, localY);
->>>>>>> cc0c190d
+
         }
     };
 
@@ -2987,11 +2888,8 @@
                             continue;
                         }
 
-<<<<<<< HEAD
                         trySetBlock(worldX + dx, worldY, worldZ + dz, BlockId::Leaves, false);
-=======
-                        trySetBlock(worldX + dx, chunk.minWorldY + y, worldZ + dz, BlockId::Leaves, false);
->>>>>>> cc0c190d
+
                     }
                 }
             }
