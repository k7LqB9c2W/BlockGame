--- conflicted
+++ resolved
@@ -2335,18 +2335,8 @@
         const float distanceNorth = static_cast<float>(localBlockZ);
         const float distanceSouth = static_cast<float>((regionSizeBlocksZ - 1) - localBlockZ);
 
-<<<<<<< HEAD
         auto edgeVariation = [&](int offsetX, int offsetZ)
-=======
-        float leftWeightAxis = edgeInfluence(distanceLeft);
-        float rightWeightAxis = edgeInfluence(distanceRight);
-        float northWeightAxis = edgeInfluence(distanceNorth);
-        float southWeightAxis = edgeInfluence(distanceSouth);
-
-        const float edgeSumX = leftWeightAxis + rightWeightAxis;
-        const float edgeSumZ = northWeightAxis + southWeightAxis;
-        if (edgeSumX > 1.0f)
->>>>>>> c0975d46
+
         {
             const float sampleX = static_cast<float>(worldX + offsetX * 31);
             const float sampleZ = static_cast<float>(worldZ + offsetZ * 31);
