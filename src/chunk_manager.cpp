--- conflicted
+++ resolved
@@ -235,19 +235,12 @@
      false,
      0.0f,
      19.0f,
-<<<<<<< HEAD
      0.85f,
      1,
      kDesertMaxSurfaceHeight,
      0.30f,
      14.0f},
-=======
-     0.55f,
-     1,
-     kDesertMaxSurfaceHeight,
-     0.45f,
-     8.0f},
->>>>>>> 82b9d6d3
+
     {BiomeId::Ocean,
      "Ocean",
      BlockId::Water,
