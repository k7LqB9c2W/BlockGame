#pragma once
// chunk_manager.h
// Declares the chunk streaming, terrain meshing, and GPU upload subsystem used by BlockGame.

#include <array>
#include <cstddef>
#include <cstdint>
#include <memory>

#include <glad/glad.h>
#include <glm/glm.hpp>

inline constexpr float kNearPlane = 0.1f;
inline constexpr float kDefaultFarPlane = 256.0f;
inline constexpr float kFarPlanePadding = 96.0f;
inline constexpr float kCameraEyeHeight = 1.7f;
inline constexpr float kEpsilon = 1e-6f;
inline constexpr float kMaxRayDistance = 8.0f;
inline constexpr float kPlayerWidth = 0.6f;
inline constexpr float kPlayerHeight = 1.8f;
inline constexpr float kGravity = -20.0f;
inline constexpr float kJumpVelocity = 8.0f;
inline constexpr float kTerminalVelocity = -50.0f;
inline constexpr float kHorizontalDamping = 0.80f;
inline constexpr float kGroundSnapTolerance = 1e-3f;
inline constexpr float kAxisCollisionEpsilon = 1e-4f;

inline constexpr int kChunkEdgeLength = 16;
inline constexpr int kChunkSizeX = kChunkEdgeLength;
inline constexpr int kChunkSizeY = 64;
inline constexpr int kChunkSizeZ = kChunkEdgeLength;
inline constexpr int kChunkBlockCount = kChunkSizeX * kChunkSizeY * kChunkSizeZ;
inline constexpr int kAtlasTileSizePixels = 16;
inline constexpr int kDefaultViewDistance = 4;
inline constexpr int kExtendedViewDistance = 12;
inline constexpr int kVerticalViewDistance = 2;
<<<<<<< HEAD
inline constexpr int kMaxChunkJobsPerFrame = 18;
inline constexpr int kMaxRingsPerFrame = 2;
inline constexpr std::size_t kUploadBudgetBytesPerFrame = 6ull * 1024ull * 1024ull;
=======
inline constexpr int kMaxChunkJobsPerFrame = 12;
inline constexpr int kMaxRingsPerFrame = 1;
inline constexpr std::size_t kUploadBudgetBytesPerFrame = 4ull * 1024ull * 1024ull;
>>>>>>> 8507005c
inline constexpr std::size_t kMinBufferSizeBytes = 4ull * 1024ull;
inline constexpr std::size_t kChunkPoolSoftCap = 512ull;
inline constexpr int kMaxUploadsPerColumnPerFrame = 2;
inline constexpr std::size_t kUploadQueueScanLimit = 128ull;
inline constexpr int kBiomeSizeInChunks = 30; // Controls the width/height of each biome in chunks.

float computeFarPlaneForViewDistance(int viewDistance) noexcept;
extern float kFarPlane;

enum class BlockId : std::uint8_t
{
    Air = 0,
    Grass = 1,
    Wood = 2,
    Leaves = 3,
    Sand = 4,
    Water = 5,
    Count
};

constexpr std::size_t toIndex(BlockId block) noexcept
{
    return static_cast<std::size_t>(block);
}

inline bool isSolid(BlockId block) noexcept
{
    return block != BlockId::Air;
}

struct RaycastHit
{
    bool hit{false};
    glm::ivec3 blockPos{0};
    glm::ivec3 faceNormal{0};
    float distance{0.0f};
};

struct ChunkShaderUniformLocations
{
    GLint uViewProj{-1};
    GLint uLightDir{-1};
    GLint uCameraPos{-1};
    GLint uAtlas{-1};
    GLint uHighlightedBlock{-1};
    GLint uHasHighlight{-1};
};

struct ChunkProfilingSnapshot
{
    double averageGenerationMs{0.0};
    double averageMeshingMs{0.0};
    std::size_t uploadedBytes{0};
    int generatedChunks{0};
    int meshedChunks{0};
    int uploadedChunks{0};
    int throttledUploads{0};
};

struct Frustum
{
    std::array<glm::vec4, 6> planes{};

    static Frustum fromMatrix(const glm::mat4& matrix);
    [[nodiscard]] bool intersectsAABB(const glm::vec3& minCorner, const glm::vec3& maxCorner) const noexcept;
};

class ChunkManager
{
public:
    explicit ChunkManager(unsigned seed);
    ~ChunkManager();

    ChunkManager(const ChunkManager&) = delete;
    ChunkManager& operator=(const ChunkManager&) = delete;
    ChunkManager(ChunkManager&&) = delete;
    ChunkManager& operator=(ChunkManager&&) = delete;

    void setAtlasTexture(GLuint texture) noexcept;
    void setBlockTextureAtlasConfig(const glm::ivec2& textureSizePixels, int tileSizePixels);
    void update(const glm::vec3& cameraPos);
    void render(GLuint shaderProgram,
                const glm::mat4& viewProj,
                const glm::vec3& cameraPos,
                const Frustum& frustum,
                const ChunkShaderUniformLocations& uniforms) const;

    float surfaceHeight(float worldX, float worldZ) const noexcept;
    void clear();

    bool destroyBlock(const glm::ivec3& worldPos);
    bool placeBlock(const glm::ivec3& targetBlockPos, const glm::ivec3& faceNormal);

    RaycastHit raycast(const glm::vec3& origin, const glm::vec3& direction) const;
    void updateHighlight(const glm::vec3& cameraPos, const glm::vec3& cameraDirection);

    void toggleViewDistance();
    int viewDistance() const noexcept;
    void setRenderDistance(int distance) noexcept;

    BlockId blockAt(const glm::ivec3& worldPos) const noexcept;
    glm::vec3 findSafeSpawnPosition(float worldX, float worldZ) const;

    ChunkProfilingSnapshot sampleProfilingSnapshot();

private:
    struct Impl;
    std::unique_ptr<Impl> impl_;
};
<|MERGE_RESOLUTION|>--- conflicted
+++ resolved
@@ -34,15 +34,10 @@
 inline constexpr int kDefaultViewDistance = 4;
 inline constexpr int kExtendedViewDistance = 12;
 inline constexpr int kVerticalViewDistance = 2;
-<<<<<<< HEAD
 inline constexpr int kMaxChunkJobsPerFrame = 18;
 inline constexpr int kMaxRingsPerFrame = 2;
 inline constexpr std::size_t kUploadBudgetBytesPerFrame = 6ull * 1024ull * 1024ull;
-=======
-inline constexpr int kMaxChunkJobsPerFrame = 12;
-inline constexpr int kMaxRingsPerFrame = 1;
-inline constexpr std::size_t kUploadBudgetBytesPerFrame = 4ull * 1024ull * 1024ull;
->>>>>>> 8507005c
+
 inline constexpr std::size_t kMinBufferSizeBytes = 4ull * 1024ull;
 inline constexpr std::size_t kChunkPoolSoftCap = 512ull;
 inline constexpr int kMaxUploadsPerColumnPerFrame = 2;
