#include <glad/glad.h>
#define GLFW_INCLUDE_NONE
#include <GLFW/glfw3.h>
#include "TextureLoader.h"
#include "camera.h"
#include "chunk_manager.h"
#include "input_context.h"
#include "renderer.h"
#include "text_overlay.h"

#include <glm/glm.hpp>
#include <glm/gtc/matrix_transform.hpp>
#include <glm/gtc/type_ptr.hpp>

#include <algorithm>
#include <array>
#include <atomic>
#include <chrono>
#include <cmath>
#include <condition_variable>
#include <csignal>
#include <cstddef>
#include <cstdint>
#include <cstdlib>
#include <exception>
#include <filesystem>
#include <fstream>
#include <functional>
#include <future>
#include <iomanip>
#include <iostream>
#include <limits>
#include <map>
#include <memory>
#include <mutex>
#include <numeric>
#include <queue>
#include <random>
#include <sstream>
#include <stdexcept>
#include <string>
#include <system_error>
#include <thread>
#include <unordered_map>
#include <unordered_set>
#include <utility>
#include <vector>
#include <deque>
#include <ctime>

#ifdef _WIN32
#define NOMINMAX
#define WIN32_LEAN_AND_MEAN
#include <windows.h>
#include <crtdbg.h>
#include <DbgHelp.h>
#endif


namespace
{
std::mutex gCrashLogMutex;
std::filesystem::path gCrashLogPath;

void appendCrashLog(std::string message);
#ifdef _WIN32
void appendStackTrace(EXCEPTION_POINTERS* exceptionPointers = nullptr);
void writeMiniDump(EXCEPTION_POINTERS* exceptionPointers);
int __cdecl crtReportHook(int reportType, char* message, int* returnValue);
#endif

void crashSignalHandler(int signalValue)
{
    const char* name = "unknown";
    switch (signalValue)
    {
        case SIGABRT:
            name = "SIGABRT";
            break;
#ifdef SIGSEGV
        case SIGSEGV:
            name = "SIGSEGV";
            break;
#endif
#ifdef SIGILL
        case SIGILL:
            name = "SIGILL";
            break;
#endif
#ifdef SIGFPE
        case SIGFPE:
            name = "SIGFPE";
            break;
#endif
#ifdef SIGTERM
        case SIGTERM:
            name = "SIGTERM";
            break;
#endif
    }
    appendCrashLog(std::string("signal: ") + name);
#ifdef _WIN32
    appendStackTrace();
    writeMiniDump(nullptr);
#endif
    std::_Exit(EXIT_FAILURE);
}

void appendCrashLog(std::string message)
{
    if (gCrashLogPath.empty())
    {
        return;
    }

    std::lock_guard<std::mutex> lock(gCrashLogMutex);

    std::ofstream out(gCrashLogPath, std::ios::app);
    if (!out)
    {
        return;
    }

    const auto now = std::chrono::system_clock::now();
    const std::time_t timestamp = std::chrono::system_clock::to_time_t(now);
    std::tm timeInfo{};
#ifdef _WIN32
    localtime_s(&timeInfo, &timestamp);
#else
    if (std::tm* local = std::localtime(&timestamp))
    {
        timeInfo = *local;
    }
#endif
    out << std::put_time(&timeInfo, "%Y-%m-%d %H:%M:%S") << " - " << message << '\n';
    out.flush();
}

#ifdef _WIN32
void appendStackTrace(EXCEPTION_POINTERS* exceptionPointers)
{
    constexpr USHORT kMaxFrames = 64;
    void* stack[kMaxFrames]{};
    const USHORT captured = CaptureStackBackTrace(0, kMaxFrames, stack, nullptr);

    std::ostringstream oss;
    oss << "stack:";
    for (USHORT i = 0; i < captured; ++i)
    {
        const auto address = reinterpret_cast<std::uintptr_t>(stack[i]);
        oss << "\n  [" << i << "] 0x" << std::hex << address << std::dec;
    }

    if (exceptionPointers && exceptionPointers->ExceptionRecord)
    {
        oss << "\n  exception code: 0x" << std::hex
            << static_cast<std::uint32_t>(exceptionPointers->ExceptionRecord->ExceptionCode) << std::dec;
    }

    appendCrashLog(oss.str());
}

void writeMiniDump(EXCEPTION_POINTERS* exceptionPointers)
{
    std::filesystem::path dumpPath;
    if (!gCrashLogPath.empty())
    {
        dumpPath = gCrashLogPath.parent_path() / "blockgame_crash.dmp";
    }
    else
    {
        std::error_code ec;
        dumpPath = std::filesystem::current_path(ec);
        if (ec)
        {
            return;
        }
        dumpPath /= "blockgame_crash.dmp";
    }

    HMODULE dbgHelp = LoadLibraryW(L"DbgHelp.dll");
    if (!dbgHelp)
    {
        appendCrashLog("minidump: failed to load DbgHelp.dll");
        return;
    }

    using MiniDumpWriteDumpFn = BOOL(WINAPI*)(HANDLE, DWORD, HANDLE, MINIDUMP_TYPE,
                                              CONST PMINIDUMP_EXCEPTION_INFORMATION,
                                              CONST PMINIDUMP_USER_STREAM_INFORMATION,
                                              CONST PMINIDUMP_CALLBACK_INFORMATION);

    auto miniDumpWriteDump = reinterpret_cast<MiniDumpWriteDumpFn>(GetProcAddress(dbgHelp, "MiniDumpWriteDump"));
    if (!miniDumpWriteDump)
    {
        appendCrashLog("minidump: MiniDumpWriteDump not available");
        FreeLibrary(dbgHelp);
        return;
    }

    HANDLE file = CreateFileW(dumpPath.c_str(),
                              GENERIC_WRITE,
                              FILE_SHARE_READ,
                              nullptr,
                              CREATE_ALWAYS,
                              FILE_ATTRIBUTE_NORMAL,
                              nullptr);
    if (file == INVALID_HANDLE_VALUE)
    {
        appendCrashLog("minidump: failed to create dump file");
        FreeLibrary(dbgHelp);
        return;
    }

    MINIDUMP_EXCEPTION_INFORMATION info{};
    info.ThreadId = GetCurrentThreadId();
    info.ExceptionPointers = exceptionPointers;
    info.ClientPointers = FALSE;

    const MINIDUMP_TYPE dumpType = static_cast<MINIDUMP_TYPE>(MiniDumpWithIndirectlyReferencedMemory | MiniDumpScanMemory);
    const BOOL dumpResult = miniDumpWriteDump(GetCurrentProcess(),
                                              GetCurrentProcessId(),
                                              file,
                                              dumpType,
                                              exceptionPointers ? &info : nullptr,
                                              nullptr,
                                              nullptr);
    CloseHandle(file);
    FreeLibrary(dbgHelp);

    appendCrashLog(dumpResult ? "minidump: written to blockgame_crash.dmp"
                              : "minidump: MiniDumpWriteDump failed");
}

int __cdecl crtReportHook(int reportType, char* message, int*)
{
    const char* text = message ? message : "<null>";
    appendCrashLog(std::string("CRT report[") + std::to_string(reportType) + "]: " + text);
    return FALSE; // allow default processing
}
#endif

void initializeCrashLogging(const std::filesystem::path& logPath)
{
    gCrashLogPath = logPath;

    // Ensure the log file exists so later appends succeed even if the program dies immediately.
    {
        std::ofstream out(gCrashLogPath, std::ios::app);
    }

    std::signal(SIGABRT, crashSignalHandler);
#ifdef SIGSEGV
    std::signal(SIGSEGV, crashSignalHandler);
#endif
#ifdef SIGILL
    std::signal(SIGILL, crashSignalHandler);
#endif
#ifdef SIGFPE
    std::signal(SIGFPE, crashSignalHandler);
#endif
#ifdef SIGTERM
    std::signal(SIGTERM, crashSignalHandler);
#endif

    std::set_terminate([]
    {
        if (auto current = std::current_exception())
        {
            try
            {
                std::rethrow_exception(current);
            }
            catch (const std::exception& e)
            {
                appendCrashLog(std::string("terminate: ") + e.what());
            }
            catch (...)
            {
                appendCrashLog("terminate: unknown exception");
            }
        }
        else
        {
            appendCrashLog("terminate: no active exception");
        }

#ifdef _WIN32
        appendStackTrace();
        writeMiniDump(nullptr);
#endif
        std::abort();
    });

#ifdef _WIN32
    _CrtSetReportHook2(_CRT_RPTHOOK_INSTALL, crtReportHook);

    SetUnhandledExceptionFilter([](EXCEPTION_POINTERS* info) -> LONG
    {
        appendCrashLog("SEH crash");
        appendStackTrace(info);
        writeMiniDump(info);
        return EXCEPTION_EXECUTE_HANDLER;
    });

    // Avoid CRT abort dialog swallowing the process without logging.
#ifdef _DEBUG
    _set_abort_behavior(0, _CALL_REPORTFAULT);
#endif
#endif
}

[[nodiscard]] GLuint compileShader(GLenum type, const char* source)
{
    GLuint shader = glCreateShader(type);
    glShaderSource(shader, 1, &source, nullptr);
    glCompileShader(shader);

    GLint success = 0;
    glGetShaderiv(shader, GL_COMPILE_STATUS, &success);
    if (success == GL_FALSE)
    {
        GLint logLength = 0;
        glGetShaderiv(shader, GL_INFO_LOG_LENGTH, &logLength);

        std::string infoLog;
        if (logLength > 0)
        {
            infoLog.resize(static_cast<size_t>(logLength));
            GLsizei written = 0;
            glGetShaderInfoLog(shader, logLength, &written, infoLog.data());
            infoLog.resize(static_cast<size_t>(written));
        }
        if (infoLog.empty())
        {
            infoLog = "unknown error";
        }

        glDeleteShader(shader);
        throw std::runtime_error("Shader compilation failed: " + infoLog);
    }

    return shader;
}

[[nodiscard]] GLuint createProgram(const char* vertexSrc, const char* fragmentSrc)
{
    GLuint vertexShader = compileShader(GL_VERTEX_SHADER, vertexSrc);
    GLuint fragmentShader = compileShader(GL_FRAGMENT_SHADER, fragmentSrc);

    GLuint program = glCreateProgram();
    glAttachShader(program, vertexShader);
    glAttachShader(program, fragmentShader);
    glLinkProgram(program);

    GLint success = 0;
    glGetProgramiv(program, GL_LINK_STATUS, &success);
    if (success == GL_FALSE)
    {
        GLint logLength = 0;
        glGetProgramiv(program, GL_INFO_LOG_LENGTH, &logLength);

        std::string infoLog;
        if (logLength > 0)
        {
            infoLog.resize(static_cast<size_t>(logLength));
            GLsizei written = 0;
            glGetProgramInfoLog(program, logLength, &written, infoLog.data());
            infoLog.resize(static_cast<size_t>(written));
        }
        if (infoLog.empty())
        {
            infoLog = "unknown error";
        }

        glDeleteProgram(program);
        glDeleteShader(vertexShader);
        glDeleteShader(fragmentShader);
        throw std::runtime_error("Program linkage failed: " + infoLog);
    }

    glDetachShader(program, vertexShader);
    glDetachShader(program, fragmentShader);
    glDeleteShader(vertexShader);
    glDeleteShader(fragmentShader);

    return program;
}
class Crosshair
{
public:
    Crosshair()
    {
        setupCrosshair();
    }

    ~Crosshair()
    {
        cleanup();
    }

    void render(int screenWidth, int screenHeight)
    {
        glDisable(GL_DEPTH_TEST);
        glUseProgram(shaderProgram_);
        
        if (screenSizeLocation_ >= 0)
        {
            glUniform2f(screenSizeLocation_,
                       static_cast<float>(screenWidth), static_cast<float>(screenHeight));
        }
        
        glBindVertexArray(vao_);
        glDrawArrays(GL_LINES, 0, 4);
        glBindVertexArray(0);
        
        glUseProgram(0);
        glEnable(GL_DEPTH_TEST);
    }

private:
    GLuint vao_{0};
    GLuint vbo_{0};
    GLuint shaderProgram_{0};
    GLint screenSizeLocation_{-1};

    void setupCrosshair()
    {
        // Crosshair vertices (two lines in normalized device coordinates)
        float crosshairSize = 0.02f;
        float vertices[] = {
            // Horizontal line
            -crosshairSize, 0.0f,
             crosshairSize, 0.0f,
            // Vertical line
             0.0f, -crosshairSize,
             0.0f,  crosshairSize
        };

        glGenVertexArrays(1, &vao_);
        glGenBuffers(1, &vbo_);
        
        glBindVertexArray(vao_);
        glBindBuffer(GL_ARRAY_BUFFER, vbo_);
        glBufferData(GL_ARRAY_BUFFER, sizeof(vertices), vertices, GL_STATIC_DRAW);
        
        glVertexAttribPointer(0, 2, GL_FLOAT, GL_FALSE, 2 * sizeof(float), nullptr);
        glEnableVertexAttribArray(0);
        
        glBindVertexArray(0);

        // Create crosshair shader
        const char* crosshairVertexShader = R"(#version 330 core
layout (location = 0) in vec2 aPos;

void main()
{
    gl_Position = vec4(aPos, 0.0, 1.0);
}
)";

        const char* crosshairFragmentShader = R"(#version 330 core
out vec4 FragColor;

void main()
{
    FragColor = vec4(1.0, 1.0, 1.0, 0.8);
}
)";

        try
        {
            shaderProgram_ = createProgram(crosshairVertexShader, crosshairFragmentShader);
        }
        catch (const std::exception& ex)
        {
            std::cerr << "Failed to create crosshair shader: " << ex.what() << std::endl;
        }

        if (shaderProgram_ != 0)
        {
            screenSizeLocation_ = glGetUniformLocation(shaderProgram_, "uScreenSize");
        }
        else
        {
            screenSizeLocation_ = -1;
        }
    }

    void cleanup()
    {
        if (vao_ != 0)
        {
            glDeleteVertexArrays(1, &vao_);
            vao_ = 0;
        }
        if (vbo_ != 0)
        {
            glDeleteBuffers(1, &vbo_);
            vbo_ = 0;
        }
        if (shaderProgram_ != 0)
        {
            glDeleteProgram(shaderProgram_);
            shaderProgram_ = 0;
        }
        screenSizeLocation_ = -1;
    }
};

void runStreamingValidationScenarios(ChunkManager& chunkManager, const glm::vec3& basePosition)
{
    std::cout << "Running streaming validation scenarios..." << std::endl;
    const std::array<glm::vec3, 6> offsets = {
        glm::vec3(0.0f, 0.0f, 0.0f),
        glm::vec3(0.0f, static_cast<float>(kChunkSizeY * 6), 0.0f),
        glm::vec3(0.0f, static_cast<float>(-kChunkSizeY * 4), 0.0f),
        glm::vec3(static_cast<float>(kChunkSizeX * 3), static_cast<float>(kChunkSizeY * 2), static_cast<float>(kChunkSizeZ * 3)),
        glm::vec3(0.0f, static_cast<float>(kChunkSizeY * 12), 0.0f),
        glm::vec3(0.0f, static_cast<float>(-kChunkSizeY * 8), 0.0f)
    };

    for (const glm::vec3& offset : offsets)
    {
        const glm::vec3 target = basePosition + offset;
        std::cout << "  Probing stream at (" << target.x << ", " << target.y << ", " << target.z << ")" << std::endl;
        chunkManager.update(target);
        ChunkProfilingSnapshot sweep = chunkManager.sampleProfilingSnapshot();
        std::cout << "    Stream vertical radius " << sweep.verticalRadius
                  << ", uploads " << sweep.uploadedChunks
                  << " (deferrals: " << sweep.deferredUploads << ")" << std::endl;
    }

    chunkManager.update(basePosition);
    chunkManager.sampleProfilingSnapshot();
}

<<<<<<< HEAD
=======
#include "text_overlay.h"

>>>>>>> 2ec7194e
// Collision detection helper functions
struct AABB
{
    glm::vec3 min;
    glm::vec3 max;
};

inline AABB makePlayerAABB(const glm::vec3& position) noexcept
{
    const float halfWidth = kPlayerWidth * 0.5f;
    const glm::vec3 minCorner(position.x - halfWidth,
                              position.y - kCameraEyeHeight,
                              position.z - halfWidth);
    return AABB{minCorner, minCorner + glm::vec3(kPlayerWidth, kPlayerHeight, kPlayerWidth)};
}

inline bool overlaps1D(float minA, float maxA, float minB, float maxB) noexcept
{
    return (minA < maxB - kAxisCollisionEpsilon) && (maxA > minB + kAxisCollisionEpsilon);
}

struct AxisMoveResult
{
    float actualMove{0.0f};
    bool collided{false};
};

AxisMoveResult sweepPlayerAABB(AABB& box,
                               glm::vec3& position,
                               float move,
                               int axis,
                               const ChunkManager& chunkManager)
{
    AxisMoveResult result{move, false};
    if (std::abs(move) <= kAxisCollisionEpsilon)
    {
        if (move != 0.0f)
        {
            position[axis] += move;
            box.min[axis] += move;
            box.max[axis] += move;
        }
        return result;
    }

    const int otherAxis0 = (axis + 1) % 3;
    const int otherAxis1 = (axis + 2) % 3;
    const float minOther0 = box.min[otherAxis0];
    const float maxOther0 = box.max[otherAxis0];
    const float minOther1 = box.min[otherAxis1];
    const float maxOther1 = box.max[otherAxis1];

    int other0Min = static_cast<int>(std::floor(minOther0));
    int other0Max = static_cast<int>(std::floor(maxOther0));
    if (other0Max < other0Min)
    {
        other0Max = other0Min;
    }

    int other1Min = static_cast<int>(std::floor(minOther1));
    int other1Max = static_cast<int>(std::floor(maxOther1));
    if (other1Max < other1Min)
    {
        other1Max = other1Min;
    }

    auto layerHasCollision = [&](int primaryIndex) -> bool
    {
        for (int idx0 = other0Min; idx0 <= other0Max; ++idx0)
        {
            const float blockMin0 = static_cast<float>(idx0);
            const float blockMax0 = blockMin0 + 1.0f;
            if (!overlaps1D(minOther0, maxOther0, blockMin0, blockMax0))
            {
                continue;
            }

            for (int idx1 = other1Min; idx1 <= other1Max; ++idx1)
            {
                const float blockMin1 = static_cast<float>(idx1);
                const float blockMax1 = blockMin1 + 1.0f;
                if (!overlaps1D(minOther1, maxOther1, blockMin1, blockMax1))
                {
                    continue;
                }

                glm::ivec3 blockCoord(0);
                blockCoord[axis] = primaryIndex;
                blockCoord[otherAxis0] = idx0;
                blockCoord[otherAxis1] = idx1;

                if (isSolid(chunkManager.blockAt(blockCoord)))
                {
                    return true;
                }
            }
        }
        return false;
    };

    float allowed = move;
    if (move > 0.0f)
    {
        const float face = box.max[axis];
        const int firstBlock = static_cast<int>(std::floor(face - kAxisCollisionEpsilon)) + 1;
        const int lastBlock = static_cast<int>(std::floor(face + move + kAxisCollisionEpsilon));
        if (firstBlock <= lastBlock)
        {
            for (int primary = firstBlock; primary <= lastBlock; ++primary)
            {
                const float blockMin = static_cast<float>(primary);
                const float distance = blockMin - face;
                if (distance > allowed + kAxisCollisionEpsilon)
                {
                    break;
                }

                if (layerHasCollision(primary))
                {
                    allowed = std::min(allowed, std::max(distance - kAxisCollisionEpsilon, 0.0f));
                    result.collided = true;
                    break;
                }
            }
        }
        allowed = std::clamp(allowed, 0.0f, move);
    }
    else
    {
        const float face = box.min[axis];
        const int firstBlock = static_cast<int>(std::floor(face - kAxisCollisionEpsilon));
        const int lastBlock = static_cast<int>(std::floor(face + move - kAxisCollisionEpsilon));
        if (firstBlock >= lastBlock)
        {
            for (int primary = firstBlock; primary >= lastBlock; --primary)
            {
                const float blockMax = static_cast<float>(primary + 1);
                const float distance = blockMax - face;
                if (distance < allowed - kAxisCollisionEpsilon)
                {
                    break;
                }

                if (layerHasCollision(primary))
                {
                    allowed = std::max(allowed, std::min(distance + kAxisCollisionEpsilon, 0.0f));
                    result.collided = true;
                    break;
                }
            }
        }
        allowed = std::clamp(allowed, move, 0.0f);
    }

    position[axis] += allowed;
    box.min[axis] += allowed;
    box.max[axis] += allowed;
    result.actualMove = allowed;
    return result;
}

void applyGroundSnap(Camera& camera, const ChunkManager& chunkManager)
{
    const float halfWidth = kPlayerWidth * 0.5f;
    const std::array<glm::vec2, 4> sampleOffsets = {
        glm::vec2{-halfWidth, -halfWidth},
        glm::vec2{halfWidth, -halfWidth},
        glm::vec2{-halfWidth, halfWidth},
        glm::vec2{halfWidth, halfWidth}
    };

    float highestSurface = -std::numeric_limits<float>::infinity();
    for (const glm::vec2& offset : sampleOffsets)
    {
        const float sampleX = camera.position.x + offset.x;
        const float sampleZ = camera.position.z + offset.y;
        highestSurface = std::max(highestSurface, chunkManager.surfaceHeight(sampleX, sampleZ));
    }

    if (highestSurface > -std::numeric_limits<float>::infinity())
    {
        const float desiredY = highestSurface + kCameraEyeHeight;
        if (desiredY <= camera.position.y + kGroundSnapTolerance && camera.velocity.y <= 0.0f)
        {
            camera.position.y = desiredY;
			camera.velocity.y = 0.0f;
			camera.onGround = true;
        }
    }
}

void updatePhysics(Camera& camera,
                   const ChunkManager& chunkManager,
                   const PlayerInputState& inputState,
                   float dt)
{
    camera.velocity.y += kGravity * dt;
    if (camera.velocity.y < kTerminalVelocity)
    {
        camera.velocity.y = kTerminalVelocity;
    }

    const glm::vec2 horizontalInput(inputState.moveDirection.x, inputState.moveDirection.z);
    if (glm::dot(horizontalInput, horizontalInput) > kEpsilon * kEpsilon)
    {
        glm::vec3 normalized = glm::normalize(glm::vec3(horizontalInput.x, 0.0f, horizontalInput.y));
        camera.velocity.x = normalized.x * camera.moveSpeed;
        camera.velocity.z = normalized.z * camera.moveSpeed;
    }
    else
    {
        camera.velocity.x *= kHorizontalDamping;
        camera.velocity.z *= kHorizontalDamping;

        if (std::abs(camera.velocity.x) < kAxisCollisionEpsilon)
        {
            camera.velocity.x = 0.0f;
        }
        if (std::abs(camera.velocity.z) < kAxisCollisionEpsilon)
        {
            camera.velocity.z = 0.0f;
        }
    }

    if (inputState.jumpHeld && camera.onGround)
    {
        camera.velocity.y = kJumpVelocity;
        camera.onGround = false;
    }

    glm::vec3 desiredMove = camera.velocity * dt;
    AABB box = makePlayerAABB(camera.position);

    auto moveAndResolveAxis = [&](int axis) -> AxisMoveResult
    {
        return sweepPlayerAABB(box, camera.position, desiredMove[axis], axis, chunkManager);
    };

    AxisMoveResult moveX = moveAndResolveAxis(0);
    if (std::abs(moveX.actualMove - desiredMove.x) > kAxisCollisionEpsilon)
    {
        camera.velocity.x = 0.0f;
    }

    AxisMoveResult moveZ = moveAndResolveAxis(2);
    if (std::abs(moveZ.actualMove - desiredMove.z) > kAxisCollisionEpsilon)
    {
        camera.velocity.z = 0.0f;
    }

    bool groundedThisStep = false;
    AxisMoveResult moveY = moveAndResolveAxis(1);
    if (std::abs(moveY.actualMove - desiredMove.y) > kAxisCollisionEpsilon)
    {
        camera.velocity.y = 0.0f;
        if (desiredMove.y < 0.0f && moveY.actualMove > desiredMove.y)
        {
            groundedThisStep = true;
        }
    }

    camera.onGround = groundedThisStep;
    if (camera.onGround)
    {
        applyGroundSnap(camera, chunkManager);
    }
}

int runGame()
{
    if (glfwInit() != GLFW_TRUE)
    {
        std::cerr << "Failed to initialize GLFW" << std::endl;
        return EXIT_FAILURE;
    }

    glfwWindowHint(GLFW_CONTEXT_VERSION_MAJOR, 3);
    glfwWindowHint(GLFW_CONTEXT_VERSION_MINOR, 3);
    glfwWindowHint(GLFW_OPENGL_PROFILE, GLFW_OPENGL_CORE_PROFILE);

#ifdef __APPLE__
    glfwWindowHint(GLFW_OPENGL_FORWARD_COMPAT, GLFW_TRUE);
#endif

    constexpr int kInitialWidth = 1280;
    constexpr int kInitialHeight = 720;

    GLFWwindow* window = glfwCreateWindow(kInitialWidth, kInitialHeight, "BlockGame", nullptr, nullptr);
    if (window == nullptr)
    {
        std::cerr << "Failed to create GLFW window" << std::endl;
        glfwTerminate();
        return EXIT_FAILURE;
    }

    glfwMakeContextCurrent(window);
    glfwSwapInterval(1);

    if (!gladLoadGLLoader(reinterpret_cast<GLADloadproc>(glfwGetProcAddress)))
    {
        std::cerr << "Failed to initialize GLAD" << std::endl;
        glfwDestroyWindow(window);
        glfwTerminate();
        return EXIT_FAILURE;
    }

    glEnable(GL_DEPTH_TEST);
    glEnable(GL_CULL_FACE);
    glCullFace(GL_BACK);
    glFrontFace(GL_CCW);

    glfwSetFramebufferSizeCallback(window, framebufferSizeCallback);

    Camera camera;
    camera.updateVectors();

    InputContext inputContext;
    inputContext.camera = &camera;

    int windowWidth = 0;
    int windowHeight = 0;
    glfwGetWindowSize(window, &windowWidth, &windowHeight);
    inputContext.lastX = static_cast<float>(windowWidth) * 0.5f;
    inputContext.lastY = static_cast<float>(windowHeight) * 0.5f;

    glfwSetWindowUserPointer(window, &inputContext);
    glfwSetCursorPosCallback(window, mouseCallback);
    glfwSetMouseButtonCallback(window, mouseButtonCallback);
    glfwSetCharCallback(window, charCallback);
    glfwSetInputMode(window, GLFW_CURSOR, GLFW_CURSOR_DISABLED);

    const char* vertexShaderSrc = R"(#version 330 core
layout (location = 0) in vec3 aPos;
layout (location = 1) in vec3 aNormal;
layout (location = 2) in vec2 aTileCoord;
layout (location = 3) in vec2 aAtlasBase;
layout (location = 4) in vec2 aAtlasSize;

uniform mat4 uViewProj;

out vec3 vNormal;
out vec3 vWorldPos;
out vec2 vTileCoord;
out vec2 vAtlasBase;
out vec2 vAtlasSize;

void main()
{
    vNormal = aNormal;
    vWorldPos = aPos;
    vTileCoord = aTileCoord;
    vAtlasBase = aAtlasBase;
    vAtlasSize = aAtlasSize;
    gl_Position = uViewProj * vec4(aPos, 1.0);
}
)";

    const char* fragmentShaderSrc = R"(#version 330 core
out vec4 FragColor;

in vec3 vNormal;
in vec3 vWorldPos;
in vec2 vTileCoord;
in vec2 vAtlasBase;
in vec2 vAtlasSize;

uniform sampler2D uAtlas;
uniform vec3 uLightDir;
uniform vec3 uCameraPos;
uniform vec3 uHighlightedBlock;
uniform int uHasHighlight;

void main()
{
    vec3 normal = normalize(vNormal);
    vec3 lightDir = normalize(-uLightDir);
    vec3 viewDir = normalize(uCameraPos - vWorldPos);
    float diff = max(dot(normal, lightDir), 0.0);
    float ambient = 0.35;
    vec3 halfDir = normalize(lightDir + viewDir);
    float spec = pow(max(dot(normal, halfDir), 0.0), 32.0);

    vec2 tileUV = fract(vTileCoord);
    vec2 atlasUV = vAtlasBase + vAtlasSize * tileUV;
    vec3 textureColor = texture(uAtlas, atlasUV).rgb;
    vec3 color = textureColor * (ambient + diff) + vec3(0.1f) * spec;

    if (uHasHighlight == 1) {
        ivec3 currentBlock = ivec3(floor(vWorldPos));
        ivec3 targetBlock = ivec3(uHighlightedBlock);

        if (currentBlock == targetBlock) {
            color += vec3(0.3f);
            color = min(color, vec3(1.0));
        }
    }

    FragColor = vec4(color, 1.0);
}
)";

    GLuint shaderProgram = 0;
    try
    {
        shaderProgram = createProgram(vertexShaderSrc, fragmentShaderSrc);
    }
    catch (const std::exception& ex)
    {
        std::cerr << "Shader compilation failed: " << ex.what() << std::endl;
        glfwDestroyWindow(window);
        glfwTerminate();
        return EXIT_FAILURE;
    }

    ChunkShaderUniformLocations chunkUniforms{};
    chunkUniforms.uViewProj = glGetUniformLocation(shaderProgram, "uViewProj");
    chunkUniforms.uLightDir = glGetUniformLocation(shaderProgram, "uLightDir");
    chunkUniforms.uCameraPos = glGetUniformLocation(shaderProgram, "uCameraPos");
    chunkUniforms.uAtlas = glGetUniformLocation(shaderProgram, "uAtlas");
    chunkUniforms.uHighlightedBlock = glGetUniformLocation(shaderProgram, "uHighlightedBlock");
    chunkUniforms.uHasHighlight = glGetUniformLocation(shaderProgram, "uHasHighlight");

    LoadedTexture blockAtlas = loadTexture("block_atlas.png");
    if (blockAtlas.id == 0)
    {
        glDeleteProgram(shaderProgram);
        glfwDestroyWindow(window);
        glfwTerminate();
        return EXIT_FAILURE;
    }

    glUseProgram(shaderProgram);
    if (chunkUniforms.uAtlas >= 0)
    {
        glUniform1i(chunkUniforms.uAtlas, 0);
    }
    glUseProgram(0);

    ChunkManager chunkManager(1337u);
    chunkManager.setAtlasTexture(blockAtlas.id);
    chunkManager.setBlockTextureAtlasConfig(blockAtlas.size, kAtlasTileSizePixels); // Map block faces to atlas tiles.
    chunkManager.update(camera.position);
    
    // Find a guaranteed safe spawn position above ground
    std::cout << "Finding safe spawn position..." << std::endl;
    camera.position = chunkManager.findSafeSpawnPosition(camera.position.x, camera.position.z);
    camera.velocity = glm::vec3(0.0f);
    camera.onGround = false;

    std::cout << "Player spawned at: (" << camera.position.x << ", " << camera.position.y << ", " << camera.position.z << ")" << std::endl;

    if (std::getenv("BLOCKGAME_STREAMING_TEST"))
    {
        runStreamingValidationScenarios(chunkManager, camera.position);
        chunkManager.update(camera.position);
    }

    Crosshair crosshair;
    TextOverlay textOverlay;

    constexpr double kFixedTimeStep = 1.0 / 60.0;
    double previousTime = glfwGetTime();
    double accumulator = 0.0;
    double fpsTimer = 0.0;
    int fpsFrameCount = 0;
    double fpsValue = 0.0;
#ifndef NDEBUG
    double profilingOverlayTimer = 0.0;
    std::string profilingOverlayText;
#endif
    std::cout << "Controls: WASD to move, mouse to look, SPACE to jump, N to set render distance, F2 to teleport, left-click to destroy blocks, right-click to place blocks, ESC to quit." << std::endl;

    while (!glfwWindowShouldClose(window))
    {
        const double currentTime = glfwGetTime();
        double frameTime = currentTime - previousTime;
        previousTime = currentTime;
        frameTime = std::min(frameTime, 0.25);
        accumulator += frameTime;
        fpsTimer += frameTime;
        ++fpsFrameCount;
        if (fpsTimer >= 1.0)
        {
            if (fpsTimer > 0.0)
            {
                fpsValue = static_cast<double>(fpsFrameCount) / fpsTimer;
            }
            fpsTimer = 0.0;
            fpsFrameCount = 0;
        }
#ifndef NDEBUG
        profilingOverlayTimer += frameTime;

        if (profilingOverlayTimer >= 1.0)
        {
            ChunkProfilingSnapshot snapshot = chunkManager.sampleProfilingSnapshot();
            std::ostringstream profilingStream;
            profilingStream.setf(std::ios::fixed, std::ios::floatfield);
            profilingStream << std::setprecision(2);

            const double uploadedKiB = static_cast<double>(snapshot.uploadedBytes) / 1024.0;
            profilingStream << "Gen " << snapshot.generatedChunks;
            if (snapshot.generatedChunks > 0)
            {
                profilingStream << " @" << snapshot.averageGenerationMs << "ms";
            }
            profilingStream << " | Mesh " << snapshot.meshedChunks;
            if (snapshot.meshedChunks > 0)
            {
                profilingStream << " @" << snapshot.averageMeshingMs << "ms";
            }
            profilingStream << " | Upload " << snapshot.uploadedChunks << " (" << uploadedKiB << " KiB)";
            if (snapshot.throttledUploads > 0)
            {
                profilingStream << " Throttle " << snapshot.throttledUploads;
            }
            if (snapshot.deferredUploads > 0)
            {
                profilingStream << " Def " << snapshot.deferredUploads;
            }
            if (snapshot.evictedChunks > 0)
            {
                profilingStream << " Evict " << snapshot.evictedChunks;
            }

            if (snapshot.workerThreads > 0)
            {
                profilingStream << " | Workers " << snapshot.workerThreads;
            }

            const int verticalSpan = (snapshot.verticalRadius * 2 + 1) * kChunkSizeY;
            profilingStream << " | View " << chunkManager.viewDistance()
                            << "x" << snapshot.verticalRadius
                            << " (" << verticalSpan << "h)";

            profilingOverlayText = profilingStream.str();
            profilingOverlayTimer = 0.0;
        }
#endif

        glfwPollEvents();

        bool f1CurrentlyPressed = (glfwGetKey(window, GLFW_KEY_F1) == GLFW_PRESS);
        bool f1JustPressed = f1CurrentlyPressed && !inputContext.f1Pressed;
        if (f1JustPressed)
        {
            inputContext.showDebugOverlay = !inputContext.showDebugOverlay;
        }
        inputContext.f1JustPressed = f1JustPressed;
        inputContext.f1Pressed = f1CurrentlyPressed;

        bool f3CurrentlyPressed = (glfwGetKey(window, GLFW_KEY_F3) == GLFW_PRESS);
        bool f3JustPressed = f3CurrentlyPressed && !inputContext.f3Pressed;
        if (f3JustPressed)
        {
            inputContext.lodEnabled = !inputContext.lodEnabled;
            chunkManager.setLodEnabled(inputContext.lodEnabled);
        }
        inputContext.f3JustPressed = f3JustPressed;
        inputContext.f3Pressed = f3CurrentlyPressed;

        // Only close window with ESC if GUI is not active
        // (ESC to close GUI is handled in computePlayerInputState)
        if (glfwGetKey(window, GLFW_KEY_ESCAPE) == GLFW_PRESS &&
            !inputContext.showRenderDistanceGUI && !inputContext.showTeleportGUI)
        {
            glfwSetWindowShouldClose(window, GLFW_TRUE);
        }

        auto* inputContextPtr = static_cast<InputContext*>(glfwGetWindowUserPointer(window));
        while (accumulator >= kFixedTimeStep)
        {
            if (inputContextPtr)
            {
                PlayerInputState inputState = computePlayerInputState(window, *inputContextPtr, camera, chunkManager);
                updatePhysics(camera, chunkManager, inputState, static_cast<float>(kFixedTimeStep));
            }
            else
            {
                InputContext dummy;
                PlayerInputState inputState = computePlayerInputState(window, dummy, camera, chunkManager);
                updatePhysics(camera, chunkManager, inputState, static_cast<float>(kFixedTimeStep));
            }
            accumulator -= kFixedTimeStep;
        }

        // Update block highlighting based on crosshair
        chunkManager.updateHighlight(camera.position, camera.front());

        // Handle block destruction
        if (!inputContext.showRenderDistanceGUI && !inputContext.showTeleportGUI && inputContext.leftMouseJustPressed)
        {
            RaycastHit hit = chunkManager.raycast(camera.position, camera.front());
            if (hit.hit)
            {
                chunkManager.destroyBlock(hit.blockPos);
            }
            inputContext.leftMouseJustPressed = false; // Reset the flag
        }
        else
        {
            inputContext.leftMouseJustPressed = false;
        }

        // Handle block placement
        if (!inputContext.showRenderDistanceGUI && !inputContext.showTeleportGUI && inputContext.rightMouseJustPressed)
        {
            RaycastHit hit = chunkManager.raycast(camera.position, camera.front());
            if (hit.hit)
            {
                chunkManager.placeBlock(hit.blockPos, hit.faceNormal);
            }
            inputContext.rightMouseJustPressed = false; // Reset the flag
        }
        else
        {
            inputContext.rightMouseJustPressed = false;
        }

        chunkManager.update(camera.position);

        glClearColor(0.55f, 0.78f, 0.95f, 1.0f);
        glClear(GL_COLOR_BUFFER_BIT | GL_DEPTH_BUFFER_BIT);

        int framebufferWidth = 0;
        int framebufferHeight = 0;
        glfwGetFramebufferSize(window, &framebufferWidth, &framebufferHeight);
        framebufferWidth = std::max(framebufferWidth, 1);
        framebufferHeight = std::max(framebufferHeight, 1);
        const float aspect = static_cast<float>(framebufferWidth) / static_cast<float>(framebufferHeight);

        const float currentFarPlane = computeFarPlaneForViewDistance(chunkManager.viewDistance());
        kFarPlane = currentFarPlane;
        const glm::mat4 projection = glm::perspective(glm::radians(60.0f), aspect, kNearPlane, currentFarPlane);
        const glm::mat4 view = glm::lookAt(camera.position, camera.position + camera.front(), camera.up());
        const glm::mat4 viewProj = projection * view;
        const Frustum frustum = Frustum::fromMatrix(viewProj);

        const ChunkRenderData renderData = chunkManager.buildRenderData(frustum);
        renderWorldGeometry(shaderProgram, viewProj, camera.position, chunkUniforms, renderData);

        // Render crosshair on top of everything
        crosshair.render(framebufferWidth, framebufferHeight);

        const double currentFpsEstimate = (fpsFrameCount > 0 && fpsTimer > 0.0)
                                              ? static_cast<double>(fpsFrameCount) / fpsTimer
                                              : fpsValue;
        const float overlayMargin = 12.0f;
        const float debugFontSize = 20.0f;
        std::string debugOverlayText;
        int debugOverlayLineCount = 0;

        if (inputContext.showDebugOverlay)
        {
            std::ostringstream debugStream;
            debugStream.setf(std::ios::fixed, std::ios::floatfield);
            debugStream << "FPS: " << std::setprecision(0) << currentFpsEstimate << '\n';
            debugStream << std::setprecision(1);
            debugStream << "XYZ: " << camera.position.x << ", "
                        << camera.position.y << ", "
                        << camera.position.z << '\n';
            debugStream << "Biome: " << chunkManager.biomeNameAt(camera.position);

            debugOverlayText = debugStream.str();
            debugOverlayLineCount = 1 + static_cast<int>(std::count(debugOverlayText.begin(),
                                                                    debugOverlayText.end(),
                                                                    '\n'));

            textOverlay.render(debugOverlayText,
                               overlayMargin,
                               overlayMargin,
                               framebufferWidth,
                               framebufferHeight,
                               debugFontSize,
                               glm::vec3(1.0f));
        }

#ifndef NDEBUG
        if (!profilingOverlayText.empty())
        {
            float overlayY = overlayMargin;
            if (debugOverlayLineCount > 0)
            {
                float lineHeight = textOverlay.lineHeight(debugFontSize);
                if (lineHeight <= 0.0f)
                {
                    lineHeight = debugFontSize * 1.2f;
                }
                overlayY += lineHeight * static_cast<float>(debugOverlayLineCount) + 8.0f;
            }

            textOverlay.render(profilingOverlayText,
                               overlayMargin,
                               overlayY,
                               framebufferWidth,
                               framebufferHeight,
                               16.0f,
                               glm::vec3(0.85f, 0.95f, 1.0f));
        }
#endif

        // Render render distance GUI
        if (inputContext.showRenderDistanceGUI)
        {
            // Calculate center of screen for the GUI
            float centerX = framebufferWidth * 0.5f;
            float centerY = framebufferHeight * 0.5f;

            // Draw semi-transparent background (using multiple overlapping lines to create a filled rectangle effect)
            float boxWidth = 400.0f;
            float boxHeight = 100.0f;
            float boxLeft = centerX - boxWidth * 0.5f;
            float boxTop = centerY - boxHeight * 0.5f;

            // Draw prompt text
            std::string promptText = "Enter render distance (1-48):";
            textOverlay.render(promptText, boxLeft + 20.0f, boxTop + 20.0f, framebufferWidth, framebufferHeight, 8.0f, glm::vec3(1.0f));

            // Draw input text with cursor
            std::string inputText = inputContext.inputBuffer;
            if (static_cast<int>(glfwGetTime() * 2) % 2 == 0)  // Blinking cursor
            {
                inputText += "_";
            }
            textOverlay.render(inputText, boxLeft + 20.0f, boxTop + 50.0f, framebufferWidth, framebufferHeight, 10.0f, glm::vec3(0.5f, 1.0f, 0.5f));
        }

        if (inputContext.showTeleportGUI)
        {
            float centerX = framebufferWidth * 0.5f;
            float centerY = framebufferHeight * 0.5f;

            float boxWidth = 400.0f;
            float boxHeight = 120.0f;
            float boxLeft = centerX - boxWidth * 0.5f;
            float boxTop = centerY - boxHeight * 0.5f;

            std::string promptText = "Enter teleport target (x y z):";
            textOverlay.render(promptText,
                               boxLeft + 20.0f,
                               boxTop + 20.0f,
                               framebufferWidth,
                               framebufferHeight,
                               8.0f,
                               glm::vec3(1.0f));

            std::string inputText = inputContext.teleportBuffer;
            if (static_cast<int>(glfwGetTime() * 2) % 2 == 0)
            {
                inputText += "_";
            }
            textOverlay.render(inputText,
                               boxLeft + 20.0f,
                               boxTop + 55.0f,
                               framebufferWidth,
                               framebufferHeight,
                               10.0f,
                               glm::vec3(0.5f, 0.8f, 1.0f));
        }

        glfwSwapBuffers(window);
    }

    chunkManager.clear();
    if (blockAtlas.id != 0)
    {
        glDeleteTextures(1, &blockAtlas.id);
    }
    glDeleteProgram(shaderProgram);

    glfwDestroyWindow(window);
    glfwTerminate();
    return EXIT_SUCCESS;
}

} // namespace

int main(int argc, char** argv)
{
    std::filesystem::path exePath;
    if (argc > 0 && argv[0] != nullptr)
    {
        std::error_code ec;
        exePath = std::filesystem::canonical(argv[0], ec);
        if (ec)
        {
            exePath = std::filesystem::absolute(argv[0], ec);
            if (ec)
            {
                exePath.clear();
            }
        }
    }

    std::filesystem::path exeDirectory;
    std::error_code dirEc;
    const bool pathIsDirectory = std::filesystem::is_directory(exePath, dirEc);
    if (exePath.empty() || (!dirEc && pathIsDirectory))
    {
        exeDirectory = exePath;
    }
    else
    {
        exeDirectory = exePath.parent_path();
    }

    if (exeDirectory.empty())
    {
        exeDirectory = std::filesystem::current_path();
    }

    std::filesystem::path logPath = exeDirectory / "blockgame_crash.log";

#ifndef NDEBUG
    std::cout << "Crash log path: " << logPath << '\n';
#endif

    initializeCrashLogging(logPath);

    try
    {
        return runGame();
    }
    catch (const std::exception& e)
    {
        appendCrashLog(std::string("uncaught exception: ") + e.what());
        std::cerr << "Unhandled exception: " << e.what() << '\n';
    }
    catch (...)
    {
        appendCrashLog("uncaught exception: unknown exception");
        std::cerr << "Unhandled non-standard exception" << std::endl;
    }

    return EXIT_FAILURE;
}<|MERGE_RESOLUTION|>--- conflicted
+++ resolved
@@ -535,11 +535,9 @@
     chunkManager.sampleProfilingSnapshot();
 }
 
-<<<<<<< HEAD
-=======
+
 #include "text_overlay.h"
 
->>>>>>> 2ec7194e
 // Collision detection helper functions
 struct AABB
 {
