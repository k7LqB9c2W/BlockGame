--- conflicted
+++ resolved
@@ -535,12 +535,9 @@
     chunkManager.sampleProfilingSnapshot();
 }
 
-<<<<<<< HEAD
-=======
 
 #include "text_overlay.h"
 
->>>>>>> a6c679ee
 // Collision detection helper functions
 struct AABB
 {
